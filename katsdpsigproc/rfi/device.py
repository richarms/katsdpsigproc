<<<<<<< HEAD
# coding: utf-8
"""RFI flagging algorithms that run on an accelerator (currently only
CUDA).
=======
"""RFI flagging algorithms that run on an accelerator, using OpenCL or CUDA.
>>>>>>> ab5999dc

The noise estimation and thresholding functions may take data in either
channel-major or baseline-major order (the flags are emitted in the same
order). In the former case, the `transposed` member is `False`, otherwise it is
`True`. The flagger classes automatically detect this and apply a transposition
kernel at the appropriate point.
"""

from __future__ import division
from .. import accel
from .. import tune
from ..accel import DeviceArray, LinenoLexer, Transpose
import numpy as np
from . import host

class BackgroundHostFromDevice(object):
    """Wraps a device-side backgrounder to present the host interface"""
    def __init__(self, real_background):
        self.real_background = real_background

    def __call__(self, vis):
        padded_shape = self.real_background.min_padded_shape(vis.shape)
        device_vis = DeviceArray(
                self.real_background.command_queue.context, vis.shape, np.complex64, padded_shape)
        device_vis.set(self.real_background.command_queue, vis)
        device_deviations = DeviceArray(
                self.real_background.command_queue.context, vis.shape, np.float32, padded_shape)
        self.real_background(device_vis, device_deviations)
        return device_deviations.get(self.real_background.command_queue)

class BackgroundMedianFilterDevice(object):
    """Device algorithm that applies a median filter to each baseline
    (in amplitude). It is the same algorithm as
    :class:`host.BackgroundMedianFilterHost`, but may give slightly different
    results due to rounding errors when computing complex magnitude.

    Parameters
    ----------
    command_queue : :class:`katsdpsigproc.cuda.CommandQueue` or :class:`katsdpsigproc.opencl.CommandQueue`
        Command-queue in which work will be enqueued
    width : int
        The kernel width (must be odd)
    tune : mapping, optional
        Kernel tuning parameters; if omitted, will autotune. The possible
        parameters are
        - wgs: number of work-items per baseline
        - csplit: approximate number of workitems for each channel
    """

    host_class = host.BackgroundMedianFilterHost

    def __init__(self, command_queue, width, tune=None):
        if tune is None:
            tune = self.autotune(command_queue.context, width)
        self.command_queue = command_queue
        self.width = width
        self.wgs = tune['wgs']
        self.csplit = tune['csplit']
        program = accel.build(command_queue.context, 'rfi/background_median_filter.mako',
                {'width': width, 'wgs': self.wgs})
        self.kernel = program.get_kernel('background_median_filter')

    def min_padded_shape(self, shape):
        """Minimum padded size for inputs and outputs"""
        (channels, baselines) = shape
        padded_baselines = accel.roundup(baselines, self.wgs)
        return (channels, padded_baselines)

    @classmethod
    @tune.autotuner
    def autotune(cls, context, width):
        queue = context.create_tuning_command_queue()
        # Note: baselines must be a multiple of any tested workgroup size
        channels = 4096
        baselines = 8192
        shape = (channels, baselines)
        vis = DeviceArray(context, shape, np.complex64)
        deviations = DeviceArray(context, shape, np.float32)
        # Initialize with Gaussian random values
        rs = np.random.RandomState(seed=1)
        vis_host = (rs.standard_normal(shape) + rs.standard_normal(shape) * 1j).astype(np.complex64)
        vis.set(queue, vis_host)
        def generate(**tune):
            # Very large values of VT cause the AMD compiler to choke and segfault
            fn = cls(queue, width, tune)
            def measure(iters):
                queue.start_tuning()
                for i in range(iters):
                    fn(vis, deviations)
                return queue.stop_tuning() / iters
            return measure
        return tune.autotune(generate, wgs=[32, 64, 128, 256, 512], csplit=[1, 2, 4, 8, 16])

    def __call__(self, vis, deviations):
        """Perform the backgrounding.

        Parameters
        ----------
        vis : :class:`katsdpsigproc.accel.DeviceArray`, complex64
            Input visibilities: 2D complex64 array indexed by channel
            then baseline. The padded size must be at least
            :meth:`min_padded_shape`.
        deviations : :class:`katsdpsigproc.accel.DeviceArray`
            Output deviations, of the same shape and padding as `vis`.
        """
        assert vis.shape == deviations.shape
        assert vis.padded_shape == deviations.padded_shape
        (channels, baselines) = vis.shape
        VT = accel.divup(channels, self.csplit)
        xblocks = accel.divup(baselines, self.wgs)
        yblocks = accel.divup(channels, VT)
        assert xblocks * self.wgs <= vis.padded_shape[1]

        self.command_queue.enqueue_kernel(
                self.kernel,
                [
                    vis.buffer,
                    deviations.buffer,
                    np.int32(channels),
                    np.int32(vis.padded_shape[1]),
                    np.int32(VT)
                ],
                global_size=(xblocks * self.wgs, yblocks),
                local_size=(self.wgs, 1))

class NoiseEstHostFromDevice(object):
    """Wraps a device-side noise estimator to present the host interface"""
    def __init__(self, real_noise_est):
        self.real_noise_est = real_noise_est

    def __call__(self, deviations):
        baselines = deviations.shape[1]
        transposed = self.real_noise_est.transposed
        if transposed:
            deviations = deviations.T
        padded_shape = self.real_noise_est.min_padded_shape(deviations.shape)
        padded_noise_shape = self.real_noise_est.min_padded_noise_shape(baselines)
        # Allocate memory and copy data
        device_deviations = DeviceArray(self.real_noise_est.command_queue.context,
                shape=deviations.shape, dtype=np.float32, padded_shape=padded_shape)
        device_deviations.set(self.real_noise_est.command_queue, deviations)
        device_noise = DeviceArray(self.real_noise_est.command_queue.context,
                shape=(baselines,), dtype=np.float32,
                padded_shape=padded_noise_shape)
        # Perform computation
        self.real_noise_est(device_deviations, device_noise)
        # Copy back results
        noise = device_noise.get(self.real_noise_est.command_queue)
        return noise

class NoiseEstMADDevice(object):
    """Estimate noise using the median of non-zero absolute deviations.

    In most cases NoiseEstMADTDevice is more efficient.

    command_queue : :class:`katsdpsigproc.cuda.CommandQueue` or :class:`katsdpsigproc.opencl.CommandQueue`
        Command-queue in which work will be enqueued
    wgsx : int, optional
        Number of baselines per workgroup
    wgsy : int, optional
        Number of channels per workgroup
    """

    host_class = host.NoiseEstMADHost
    transposed = False

    def __init__(self, command_queue, wgsx=32, wgsy=8):
        self.command_queue = command_queue
        self.wgsx = wgsx
        self.wgsy = wgsy
        program = accel.build(command_queue.context, 'rfi/madnz.mako',
                {'wgsx': wgsx, 'wgsy': wgsy})
        self.kernel = program.get_kernel('madnz')

    def min_padded_shape(self, shape):
        """Minimum padded size for inputs and outputs"""
        (channels, baselines) = shape
        padded_baselines = accel.roundup(baselines, self.wgsx)
        return (channels, padded_baselines)

    def min_padded_noise_shape(self, baselines):
        """Minimum padded shape for noise"""
        return (accel.roundup(baselines, self.wgsx),)

    def _blocks(self, deviations):
        """Number of baseline-axis workgroups"""
        baselines = deviations.shape[1]
        blocks = accel.divup(baselines, self.wgsx)
        assert blocks * self.wgsx <= deviations.padded_shape[1]
        return blocks

    def _vt(self, deviations):
        """Number of channels processed by each thread"""
        channels = deviations.shape[0]
        vt = accel.divup(channels, self.wgsy)
        return vt

    def __call__(self, deviations, noise):
        """Perform the noise estimation

        Parameters
        ----------
        deviations : :class:`katsdpsigproc.accel.DeviceArray`, float32
            Deviations from the background amplitude, indexed by channel
            then baseline. It must have a padded size at least that
            given by :meth:`min_padded_shape`.
        noise : :class:`katsdpsigproc.accel.DeviceArray`, float32
            Output estimates, with the same shape and padding as baseline axis
            of `deviations`
        """
        (channels, baselines) = deviations.shape
        assert noise.shape[0] == baselines
        assert noise.padded_shape[0] >= self.min_padded_noise_shape(baselines)[0]
        blocks = self._blocks(deviations)
        vt = self._vt(deviations)
        self.command_queue.enqueue_kernel(
                self.kernel,
                [
                    deviations.buffer, noise.buffer,
                    np.int32(channels), np.int32(deviations.padded_shape[1]),
                    np.int32(vt)
                ],
                global_size=(blocks * self.wgsx, self.wgsy),
                local_size=(self.wgsx, self.wgsy))

class NoiseEstMADTDevice(object):
    """Device-side thresholding by median of absolute deviations. It
    should give the same results as :class:`ThresholdMADHost`, up to
    floating-point accuracy. It uses transposed (baseline-major) memory
    order, which allows an entire baseline to be efficiently loaded into
    registers.

    .. note:: There is a tradeoff in selecting the workgroup size: a large
        value gives more parallelism and reduces the register pressure, but
        increases the overhead of reduction operations.

    .. note:: This class may fail for very large numbers of channels (10k can
        definitely be supported), in which case :class:`ThresholdMADDevice` may be
        used.

    Parameters
    ----------
    command_queue : :class:`katsdpsigproc.cuda.CommandQueue` or :class:`katsdpsigproc.opencl.CommandQueue`
        Command-queue in which work will be enqueued
    max_channels : int
        Maximum number of channels. Choosing too large a value will
        reduce performance.
    tune : mapping, optional
        Kernel tuning parameters; if omitted, will autotune. The possible
        parameters are
        - wgsx: number of work-items per baseline

    Attributes
    ----------
    max_channels : int
        Maximum number of channels that can be supported
    _vt : int
        Number of elements handled by each thread
    _wgsx : int
        Number of work-items per baseline
    """
    host_class = host.NoiseEstMADHost
    transposed = True

    def __init__(self, command_queue, max_channels, tune=None):
        self.command_queue = command_queue
        self.max_channels = max_channels
        if tune is None:
            tune = self.autotune(command_queue.context, max_channels)
        self._wgsx = tune['wgsx']
        self._vt = accel.divup(max_channels, self._wgsx)
        program = accel.build(command_queue.context, 'rfi/madnz_t.mako',
                {'vt': self._vt, 'wgsx': self._wgsx})
        self.kernel = program.get_kernel('madnz_t')

    @classmethod
    @tune.autotuner
    def autotune(cls, context, max_channels):
        queue = context.create_tuning_command_queue()
        baselines = 128
        shape = (baselines, max_channels)
        shape = cls.min_padded_shape(shape)
        deviations = DeviceArray(context, shape, dtype=np.float32)
        rs = np.random.RandomState(seed=1)
        deviations.set(queue, rs.uniform(size=deviations.shape).astype(np.float32))
        noise = DeviceArray(context, (baselines,), dtype=np.float32)
        def generate(**tune):
            # Very large values of VT cause the AMD compiler to choke and segfault
            if max_channels > 256 * tune['wgsx']:
                raise ValueError('wgsx is too small')
            fn = cls(queue, max_channels, tune)
            def measure(iters):
                queue.start_tuning()
                for i in range(iters):
                    fn(deviations, noise)
                return queue.stop_tuning() / iters
            return measure
        return tune.autotune(generate, wgsx=[32, 64, 128, 256, 512, 1024])

    @classmethod
    def min_padded_shape(cls, shape):
        """Minimum padded size for inputs and outputs"""
        (baselines, channels) = shape
        # TODO: this is just for alignment, and should move to accel.py
        padded_channels = accel.roundup(channels, 32)
        return (baselines, padded_channels)

    @classmethod
    def min_padded_noise_shape(cls, baselines):
        """Minimum padded shape for noise"""
        return (baselines,)

    def __call__(self, deviations, noise):
        """Perform the noise estimation

        Parameters
        ----------
        deviations : :class:`katsdpsigproc.accel.DeviceArray`, float32
            Deviations from the background amplitude, indexed by baseline
            then channel. It must have a padded size at least that
            given by :meth:`min_padded_shape`.
        noise : :class:`katsdpsigproc.accel.DeviceArray`, float32
            Output estimates, with the same shape and padding as baseline axis
            of `deviations`
        """
        (baselines, channels) = deviations.shape
        assert noise.shape[0] == baselines
        assert channels <= self.max_channels
        self.command_queue.enqueue_kernel(
                self.kernel,
                [
                    deviations.buffer, noise.buffer,
                    np.int32(channels), np.int32(deviations.padded_shape[1])
                ],
                global_size=(self._wgsx, baselines),
                local_size=(self._wgsx, 1))

class ThresholdHostFromDevice(object):
    """Wraps a device-side thresholder to present the host interface"""
    def __init__(self, real_threshold):
        self.real_threshold = real_threshold

    def __call__(self, deviations, noise):
        (channels, baselines) = deviations.shape
        transposed = self.real_threshold.transposed
        if transposed:
            deviations = deviations.T
        padded_shape = self.real_threshold.min_padded_shape(deviations.shape)
        padded_noise_shape = self.real_threshold.min_padded_noise_shape(baselines)
        # Allocate memory and copy data
        device_deviations = DeviceArray(self.real_threshold.command_queue.context,
                shape=deviations.shape, dtype=np.float32, padded_shape=padded_shape)
        device_deviations.set(self.real_threshold.command_queue, deviations)
        device_noise = DeviceArray(self.real_threshold.command_queue.context,
                shape=(baselines,), dtype=np.float32,
                padded_shape=padded_noise_shape)
        device_noise.set(self.real_threshold.command_queue, noise)
        device_flags = DeviceArray(self.real_threshold.command_queue.context,
                shape=deviations.shape, dtype=np.uint8, padded_shape=padded_shape)
        # Do computation
        self.real_threshold(device_deviations, device_noise, device_flags)
        # Copy back results
        flags = device_flags.get(self.real_threshold.command_queue)
        if transposed:
            flags = flags.T
        return flags

class ThresholdSimpleDevice(object):
    """Device-side thresholding, operating independently on each sample. It
    should give the same results as :class:`ThresholdSimpleHost`, up to
    floating-point accuracy.

    This class can operate on either transposed or non-transposed inputs,
    depending on a constructor argument.

    command_queue : :class:`katsdpsigproc.cuda.CommandQueue` or :class:`katsdpsigproc.opencl.CommandQueue`
        Command-queue in which work will be enqueued
    n_sigma : float
        Number of (estimated) standard deviations for the threshold
    transposed : boolean
        Whether inputs and outputs are transposed
    wgsx : int
        Number of baselines per workgroup
    wgsy : int
        Number of channels per workgroup
    flag_value : int
        Number stored in returned value to indicate RFI
    """
    host_class = host.ThresholdSimpleHost

    def __init__(self, command_queue, n_sigma, transposed, wgsx=32, wgsy=8, flag_value=1):
        self.command_queue = command_queue
        self.n_sigma = n_sigma
        self.transposed = transposed
        self.wgsx = wgsx
        self.wgsy = wgsy
        self.flag_value = flag_value
        if transposed:
            source_name = 'rfi/threshold_simple_t.mako'
            kernel_name = 'threshold_simple_t'
        else:
            source_name = 'rfi/threshold_simple.mako'
            kernel_name = 'threshold_simple'
        program = accel.build(command_queue.context, source_name,
                {'wgsx': wgsx, 'wgsy': wgsy, 'flag_value': flag_value})
        self.kernel = program.get_kernel(kernel_name)

    def min_padded_shape(self, shape):
        """Minimum padded size for inputs and outputs"""
        return (
                accel.roundup(shape[0], self.wgsy),
                accel.roundup(shape[1], self.wgsx))

    def min_padded_noise_shape(self, baselines):
        if self.transposed:
            wgs = self.wgsy
        else:
            wgs = self.wgsx
        return (accel.roundup(baselines, wgs),)

    def __call__(self, deviations, noise, flags):
        """Apply the thresholding

        Parameters
        ----------
        deviations : :class:`katsdpsigproc.accel.DeviceArray`, float32
            Deviations from the background amplitude. It must have a padded
            size at least that given by :meth:`min_padded_shape`.
        noise : :class:`katsdpsigproc.accel.DeviceArray`, float32
            Noise estimates, with the same shape as the baseline axis of
            `deviations`, and padded shape of at least
            :meth:`min_padded_noise_shape`
        flags : :class:`katsdpsigproc.accel.DeviceArray`, uint8
            Output flags, with the same shape and padding as `deviations`
        """
        assert deviations.shape == flags.shape
        assert deviations.padded_shape == flags.padded_shape
        bl_axis = 1 - int(self.transposed)
        baselines = deviations.shape[bl_axis]
        assert noise.shape[0] == baselines
        assert noise.padded_shape[0] >= self.min_padded_noise_shape(baselines)[0]

        self.command_queue.enqueue_kernel(
                self.kernel,
                [
                    deviations.buffer, noise.buffer, flags.buffer,
                    np.int32(deviations.padded_shape[1]),
                    np.float32(self.n_sigma)
                ],
                global_size=tuple(reversed(self.min_padded_shape(deviations.shape))),
                local_size=(self.wgsx, self.wgsy))

class ThresholdSumDevice(object):
    """A device version of :class:`katsdpsigproc.rfi.host.ThresholdSumHost.
    It uses transposed data. Performance will be best with a large work
    group size, because of the stencil-like nature of the computation.

    Parameters
    ----------
    command_queue : :class:`katsdpsigproc.cuda.CommandQueue` or :class:`katsdpsigproc.opencl.CommandQueue`
        Command-queue in which work will be enqueued
    n_sigma : float
        Number of (estimated) standard deviations for the threshold
    n_windows : int
        Number of window sizes to use
    threshold_falloff : float
        Controls rate at which thresholds decrease (ρ in Offringa 2010)
    wgs : int
        Number of work items to use per work group
    vt : int
        Number of elements to process in each work item
    flag_value : int
        Number stored in returned value to indicate RFI
    """
    host_class = host.ThresholdSumHost
    transposed = True

    @classmethod
    def min_padded_shape(cls, shape):
        """Minimum padded size for inputs and outputs"""
        return shape

    @classmethod
    def min_padded_noise_shape(cls, baselines):
        return (baselines,)

    def __init__(self, command_queue, n_sigma, n_windows=4, threshold_falloff=1.2,
            flag_value=1, tune=None):
        if tune is None:
            tune = self.autotune(command_queue.context, n_windows)
        wgs = tune['wgs']
        vt = tune['vt']
        edge_size = 2 ** n_windows - n_windows - 1
        self.chunk = wgs * vt - 2 * edge_size
        assert self.chunk > 0
        self.command_queue = command_queue
        self.n_windows = n_windows
        self.n_sigma = [np.float32(n_sigma * pow(threshold_falloff, -i)) for i in range(n_windows)]
        self.wgs = wgs
        self.vt = vt
        self.flag_value = flag_value
        program = accel.build(command_queue.context, 'rfi/threshold_sum.mako',
                {'wgs': self.wgs,
                 'vt': self.vt,
                 'windows' : self.n_windows,
                 'flag_value': self.flag_value})
        self.kernel = program.get_kernel('threshold_sum')

    @classmethod
    @tune.autotuner
    def autotune(cls, context, n_windows):
        queue = context.create_tuning_command_queue()
        channels = 4096
        baselines = 128
        shape = (baselines, channels)
        shape = cls.min_padded_shape(shape)
        deviations = DeviceArray(context, shape, dtype=np.float32)
        rs = np.random.RandomState(seed=1)
        deviations.set(queue, rs.uniform(size=deviations.shape).astype(np.float32))
        noise_shape = cls.min_padded_noise_shape(baselines)
        noise = DeviceArray(context, noise_shape, dtype=np.float32)
        noise.set(queue, rs.uniform(high=0.1, size=noise.shape).astype(np.float32))
        flags = DeviceArray(context, shape, dtype=np.uint8)
        def generate(**tune):
            fn = cls(queue, 11.0, n_windows=n_windows, tune=tune)
            def measure(iters):
                queue.start_tuning()
                for i in range(iters):
                    fn(deviations, noise, flags)
                return queue.stop_tuning() / iters
            return measure
        return tune.autotune(generate,
                wgs=[32, 64, 128, 256, 512],
                vt=[1, 2, 3, 4, 8, 16])

    def __call__(self, deviations, noise, flags):
        """Apply the thresholding

        Parameters
        ----------
        deviations : :class:`katsdpsigproc.accel.DeviceArray`, float32
            Deviations from the background amplitude. It must have a padded
            size at least that given by :meth:`min_padded_shape`.
        noise : :class:`katsdpsigproc.accel.DeviceArray`, float32
            Noise estimates, with the same shape as the baseline axis of
            `deviations`, and padded shape of at least
            :meth:`min_padded_noise_shape`
        flags : :class:`katsdpsigproc.accel.DeviceArray`, uint8
            Output flags, with the same shape and padding as `deviations`
        """
        assert deviations.shape == flags.shape
        assert deviations.padded_shape == flags.padded_shape
        (baselines, channels) = deviations.shape
        assert noise.shape[0] == baselines
        assert noise.padded_shape[0] >= self.min_padded_noise_shape(baselines)[0]

        blocks = accel.divup(channels, self.chunk)
        args = [deviations.buffer, noise.buffer, flags.buffer,
                np.int32(channels), np.int32(deviations.padded_shape[1])]
        args.extend(self.n_sigma)
        self.command_queue.enqueue_kernel(
                self.kernel, args,
                global_size = (blocks * self.wgs, baselines),
                local_size = (self.wgs, 1))

class FlaggerDevice(object):
    """Combine device backgrounder and thresholder implementations to
    create a flagger. The thresholder may take transposed input, in which
    case this object will manage temporary buffers and the transposition
    automatically.

    Intermediate buffers are allocated when first required or when the
    sizes of inputs change. Thus, the first call may be slower than subsequent
    calls. It is also a good idea to make subsequent calls with the same size
    input data. For example, if using two subarrays (of different sizes), it
    will be more efficient to use a separate flagger object for each rather
    than multiplexing them through one flagger.

    Attributes
    ----------
    command_queue : :class:`katsdpsigproc.cuda.CommandQueue` or :class:`katsdpsigproc.opencl.CommandQueue`
        Command-queue in which work will be enqueued
    background
        Backgrounder object
    noise_est
        Noise estimator object
    threshold
        Thresholder object
    _deviations : :class`:katsdpsigproc.accel.DeviceArray`, float32
        Deviations of the amplitude from the background
    _deviations_t : :class`:katsdpsigproc.accel.DeviceArray`, float32
        Transposed deviations
    _noise : :class:`katsdpsigproc.accel.DeviceArray`, float32
        Noise estimate for each baseline
    _flags_t : :class`:katsdpsigproc.accel.DeviceArray`, uint8
        Transposed flags
    _transpose_deviations : :class:`katsdpsigproc.accel.Transpose`
        Kernel for transposing deviations
    _transpose_flags : :class:`katsdpsigproc.accel.Transpose`
        Kernel for transposing flags
    """
    def __init__(self, background, noise_est, threshold):
        self.background = background
        self.noise_est = noise_est
        self.threshold = threshold
        assert self.background.command_queue is self.threshold.command_queue
        self.command_queue = self.background.command_queue
        self._deviations = None
        self._noise = None
        self._deviations_t = None
        self._flags_t = None
        if noise_est.transposed or threshold.transposed:
            self._transpose_deviations = Transpose(self.command_queue, np.float32, 'float')
        if threshold.transposed:
            self._transpose_flags = Transpose(self.command_queue, np.uint8, 'unsigned char')

    def _min_padded_shape_t(self, shape_t):
        padded_shape = (0, 0)
        if self.noise_est.transposed:
            padded_shape = map(max,
                    padded_shape,
                    self.noise_est.min_padded_shape(shape_t))
        if self.threshold.transposed:
            padded_shape = map(max,
                    padded_shape,
                    self.threshold.min_padded_shape(shape_t))
        return tuple(padded_shape)

    def _min_padded_noise_shape(self, baselines):
        return tuple(map(max,
                self.noise_est.min_padded_noise_shape(baselines),
                self.threshold.min_padded_noise_shape(baselines)))

    def min_padded_shape(self, shape):
        """The minimum padding needed for the inputs and outputs of the
        flagger."""
        padded_shape = self.background.min_padded_shape(shape)
        if not self.noise_est.transposed:
            padded_shape = map(max,
                    padded_shape,
                    self.noise_est.min_padded_shape(shape))
        if not self.threshold.transposed:
            padded_shape = map(max,
                    padded_shape,
                    self.threshold.min_padded_shape(shape))
        return padded_shape

    def _ensure_array(self, ary, shape, padded_shape, dtype):
        """Allocates array if needed, returns the new value"""
        if ary is None or ary.shape != shape or ary.padded_shape != padded_shape:
            ary = DeviceArray(
                    self.command_queue.context, shape, dtype, padded_shape)
        return ary

    def __call__(self, vis, flags):
        """Perform the flagging.

        Parameters
        ----------
        vis : :class:`katsdpsigproc.accel.DeviceArray`, complex64
            The input visibilities as a 2D array, indexed
            by channel and baseline, and with padded size given by
            :meth:`min_padded_shape`.
        flags : :class:katsdpsigproc.accel.DeviceArray`, uint8
            The output flags, with the same shape and padding as `vis`.
        """
        (channels, baselines) = vis.shape
        assert vis.shape == flags.shape
        assert vis.padded_shape == flags.padded_shape
        assert np.all(np.greater_equal(
                self.min_padded_shape(vis.shape), vis.padded_shape))

        # Allocate or reallocate internal buffers if necessary
        shape_t = (vis.shape[1], vis.shape[0])
        padded_shape_t = self._min_padded_shape_t(shape_t)
        padded_noise_shape = self._min_padded_noise_shape(baselines)
        self._deviations = self._ensure_array(
                self._deviations, vis.shape, vis.padded_shape, np.float32)
        self._noise = self._ensure_array(
                self._noise, (baselines,), padded_noise_shape, np.float32)
        if self.noise_est.transposed or self.threshold.transposed:
            self._deviations_t = self._ensure_array(
                    self._deviations_t, shape_t, padded_shape_t, np.float32)
        if self.threshold.transposed:
            self._flags_t = self._ensure_array(
                    self._flags_t, shape_t, padded_shape_t, np.uint8)

        # Do computations
        self.background(vis, self._deviations)
        if self.noise_est.transposed or self.threshold.transposed:
            self._transpose_deviations(self._deviations_t, self._deviations)

        if self.noise_est.transposed:
            self.noise_est(self._deviations_t, self._noise)
        else:
            self.noise_est(self._deviations, self._noise)

        if self.threshold.transposed:
            self.threshold(self._deviations_t, self._noise, self._flags_t)
            self._transpose_flags(flags, self._flags_t)
        else:
            self.threshold(self._deviations, self._noise, flags)

class FlaggerHostFromDevice(object):
    """Wrapper that makes a :class:`FlaggerDeviceFromHost` present the
    interface of :class:`FlaggerHost`. This is intended only for ease of
    use. It is not efficient, because it allocates and frees memory on
    every call.
    """
    def __init__(self, real_flagger):
        self.real_flagger = real_flagger

    def __call__(self, vis):
        padded_shape = self.real_flagger.min_padded_shape(vis.shape)
        device_vis = DeviceArray(self.real_flagger.command_queue.context, vis.shape,
                np.complex64, padded_shape)
        device_vis.set(self.real_flagger.command_queue, vis)
        device_flags = DeviceArray(self.real_flagger.command_queue.context, vis.shape,
                np.uint8, padded_shape)
        self.real_flagger(device_vis, device_flags)
        return device_flags.get(self.real_flagger.command_queue)<|MERGE_RESOLUTION|>--- conflicted
+++ resolved
@@ -1,10 +1,5 @@
-<<<<<<< HEAD
 # coding: utf-8
-"""RFI flagging algorithms that run on an accelerator (currently only
-CUDA).
-=======
 """RFI flagging algorithms that run on an accelerator, using OpenCL or CUDA.
->>>>>>> ab5999dc
 
 The noise estimation and thresholding functions may take data in either
 channel-major or baseline-major order (the flags are emitted in the same
