#Library to contain RFI flagging routines and other RFI related functions
import katdal
import katpoint 
from matplotlib.backends.backend_pdf import PdfPages
from mpl_toolkits.axes_grid.anchored_artists import AnchoredText
from mpl_toolkits.axes_grid import Grid

import matplotlib.pyplot as plt; plt.ioff()
import matplotlib.gridspec as gridspec
from matplotlib import ticker

import numpy as np
import optparse
import scipy.signal as signal
import scipy.interpolate as interpolate
import scipy.ndimage as ndimage
import math

import pickle

import h5py
import os
import shutil
#########################
# RFI Detection routines
#########################

#----------------------------------------------------------------------------------
#--- FUNCTION :  getbackground_spline
# Fit the background to the array in "data" using an iterative fit of a spline to the 
# data. On each iteration the number of density of knots in the spline is increased 
# up to "spike_width", and residual peaks more than 5sigma are removed.
#----------------------------------------------------------------------------------
def getbackground_spline(data,spike_width):
    """ From a 1-d data array determine a background iteratively by fitting a spline
    and removing data more than a few sigma from the spline """

    # Remove the first and last element in data from the fit.
    y=np.ma.copy(data[1:-1])
    arraysize=y.shape[0]
    x=np.arange(arraysize)

    # Iterate 4 times
    for iteration in range(4):

        # First iteration fits a linear spline with 3 knots.
        if iteration==0:
            npieces=3
            nsigma=3.0
        # Second iteration fits a quadratic spline with 10 knots.
        elif iteration==1:
            npieces=10
            nsigma=3.0
        # Third and fourth iterations fit a cubic spline with 50 and 75 knots respectively.
        elif iteration>1:
            npieces=iteration*25
            nsigma=4.0
        deg=min(iteration+1,3)
        
        # Size of each piece of the spline.
        psize = arraysize/npieces
        firstindex = arraysize%psize + int(psize/2)
        indices = np.trim_zeros(np.arange(firstindex,arraysize,psize))
        #remove masked indices
        indices = [index for index in indices if ~y.mask[index]]

        # Fit the spline with 0 weights at the mask.
        thisfit = interpolate.LSQUnivariateSpline(x,y,indices,k=deg,w=(~y.mask).astype(np.float))
        
        thisfitted_data=np.asarray(thisfit(x),y.dtype)

        # Subtract the fitted spline from the data
        residual = y-thisfitted_data
        this_std = np.std(residual)

        # Reject data more than nsigma from the residual. 
        flags = residual > nsigma*this_std

        # Mask the rejected data
        y[flags] = np.ma.masked
        #y[flags] = thisfitted_data[flags] + this_std

    # Final iteration has knots separated by "spike_width".
    npieces = int(y.shape[0]/spike_width)
    psize = (x[-1]+1)/npieces
    firstindex = int((y.shape[0]%psize))
    indices = np.trim_zeros(np.arange(firstindex,arraysize,psize))
    #remove the masked indices
    indices = [index for index in indices if ~y.mask[index]]
    #fitting_data=interp_edges(y)

    # Get the final background.
    finalfit = interpolate.LSQUnivariateSpline(x,y,indices,k=3,w=(~y.mask).astype(np.float))
    thisfitted_data = np.asarray(finalfit(x),y.dtype)
    
    # Insert the original data at the beginning and ends of the data array.
    thisfitted_data = np.append(thisfitted_data,data[-1])
    thisfitted_data = np.insert(thisfitted_data,0,data[0])

    return(thisfitted_data)

<<<<<<< HEAD
def getbackground_opening_filter():
    """ Determine the background in a 1d array of data using an opening filter.
        This is the process of "erosion" - filtering the array by the minimum
        of the elements in a small area around a given element
        followed by the process of "dilation" -filtering the array by the minimum
        of the elements in a small area around a given element
        the size of the area chosen should correspond to the expected spike width
        in the data.
    """

    



    return(thisfitted_data)


def plot_RFI_mask(pltobj,extra=None,channelwidth=1e6):
    pltobj.axvspan(1674e6,1677e6, alpha=0.3, color='grey')#Meteosat
    pltobj.axvspan(1667e6,1667e6, alpha=0.3, color='grey')#Fengun
    pltobj.axvspan(1682e6,1682e6, alpha=0.3, color='grey')#Meteosat
    pltobj.axvspan(1685e6,1687e6, alpha=0.3, color='grey')#Meteosat
    pltobj.axvspan(1687e6,1687e6, alpha=0.3, color='grey')#Fengun
    pltobj.axvspan(1690e6,1690e6, alpha=0.3, color='grey')#Meteosat
    pltobj.axvspan(1699e6,1699e6, alpha=0.3, color='grey')#Meteosat
    pltobj.axvspan(1702e6,1702e6, alpha=0.3, color='grey')#Fengyun
    pltobj.axvspan(1705e6,1706e6, alpha=0.3, color='grey')#Meteosat
    pltobj.axvspan(1709e6,1709e6, alpha=0.3, color='grey')#Fengun
    pltobj.axvspan(1501e6,1570e6, alpha=0.3, color='blue')#Inmarsat
    pltobj.axvspan(1496e6,1585e6, alpha=0.3, color='blue')#Inmarsat
    pltobj.axvspan(1574e6,1576e6, alpha=0.3, color='blue')#Inmarsat
    pltobj.axvspan(1509e6,1572e6, alpha=0.3, color='blue')#Inmarsat
    pltobj.axvspan(1574e6,1575e6, alpha=0.3, color='blue')#Inmarsat
    pltobj.axvspan(1512e6,1570e6, alpha=0.3, color='blue')#Thuraya
    pltobj.axvspan(1450e6,1498e6, alpha=0.3, color='red')#Afristar
    pltobj.axvspan(1652e6,1694e6, alpha=0.2, color='red')#Afristar
    pltobj.axvspan(1542e6,1543e6, alpha=0.3, color='cyan')#Express AM1
    pltobj.axvspan(1554e6,1554e6, alpha=0.3, color='cyan')#Express AM 44
    pltobj.axvspan(1190e6,1215e6, alpha=0.3, color='green')#Galileo
    pltobj.axvspan(1260e6,1300e6, alpha=0.3, color='green')#Galileo
    pltobj.axvspan(1559e6,1591e6, alpha=0.3, color='green')#Galileo
    pltobj.axvspan(1544e6,1545e6, alpha=0.3, color='green')#Galileo
    pltobj.axvspan(1190e6,1217e6, alpha=0.3, color='green')#Beidou
    pltobj.axvspan(1258e6,1278e6, alpha=0.3, color='green')#Beidou
    pltobj.axvspan(1559e6,1563e6, alpha=0.3, color='green')#Beidou  
    pltobj.axvspan(1555e6,1596e6, alpha=0.3, color='green')#GPS L1  1555 -> 1596 
    pltobj.axvspan(1207e6,1238e6, alpha=0.3, color='green')#GPS L2  1207 -> 1248 
    pltobj.axvspan(1378e6,1384e6, alpha=0.3, color='green')#GPS L3  
    pltobj.axvspan(1588e6,1615e6, alpha=0.3, color='green')#GLONASS  1588 -> 1615 L1
    pltobj.axvspan(1232e6,1259e6, alpha=0.3, color='green')#GLONASS  1232 -> 1259 L2
    pltobj.axvspan(1616e6,1630e6, alpha=0.3, color='grey')#IRIDIUM
=======
def plot_RFI_mask(pltobj,main=True,extra=None,channelwidth=1e6):
    if main:
        pltobj.axvspan(1674e6,1677e6, alpha=0.3, color='grey')#Meteosat
        pltobj.axvspan(1667e6,1667e6, alpha=0.3, color='grey')#Fengun
        pltobj.axvspan(1682e6,1682e6, alpha=0.3, color='grey')#Meteosat
        pltobj.axvspan(1685e6,1687e6, alpha=0.3, color='grey')#Meteosat
        pltobj.axvspan(1687e6,1687e6, alpha=0.3, color='grey')#Fengun
        pltobj.axvspan(1690e6,1690e6, alpha=0.3, color='grey')#Meteosat
        pltobj.axvspan(1699e6,1699e6, alpha=0.3, color='grey')#Meteosat
        pltobj.axvspan(1702e6,1702e6, alpha=0.3, color='grey')#Fengyun
        pltobj.axvspan(1705e6,1706e6, alpha=0.3, color='grey')#Meteosat
        pltobj.axvspan(1709e6,1709e6, alpha=0.3, color='grey')#Fengun
        pltobj.axvspan(1501e6,1570e6, alpha=0.3, color='blue')#Inmarsat
        pltobj.axvspan(1496e6,1585e6, alpha=0.3, color='blue')#Inmarsat
        pltobj.axvspan(1574e6,1576e6, alpha=0.3, color='blue')#Inmarsat
        pltobj.axvspan(1509e6,1572e6, alpha=0.3, color='blue')#Inmarsat
        pltobj.axvspan(1574e6,1575e6, alpha=0.3, color='blue')#Inmarsat
        pltobj.axvspan(1512e6,1570e6, alpha=0.3, color='blue')#Thuraya
        pltobj.axvspan(1450e6,1498e6, alpha=0.3, color='red')#Afristar
        pltobj.axvspan(1652e6,1694e6, alpha=0.2, color='red')#Afristar
        pltobj.axvspan(1542e6,1543e6, alpha=0.3, color='cyan')#Express AM1
        pltobj.axvspan(1554e6,1554e6, alpha=0.3, color='cyan')#Express AM 44
        pltobj.axvspan(1190e6,1215e6, alpha=0.3, color='green')#Galileo
        pltobj.axvspan(1260e6,1300e6, alpha=0.3, color='green')#Galileo
        pltobj.axvspan(1559e6,1591e6, alpha=0.3, color='green')#Galileo
        pltobj.axvspan(1544e6,1545e6, alpha=0.3, color='green')#Galileo
        pltobj.axvspan(1190e6,1217e6, alpha=0.3, color='green')#Beidou
        pltobj.axvspan(1258e6,1278e6, alpha=0.3, color='green')#Beidou
        pltobj.axvspan(1559e6,1563e6, alpha=0.3, color='green')#Beidou  
        pltobj.axvspan(1555e6,1596e6, alpha=0.3, color='green')#GPS L1  1555 -> 1596 
        pltobj.axvspan(1207e6,1238e6, alpha=0.3, color='green')#GPS L2  1207 -> 1248 
        pltobj.axvspan(1378e6,1384e6, alpha=0.3, color='green')#GPS L3  
        pltobj.axvspan(1588e6,1615e6, alpha=0.3, color='green')#GLONASS  1588 -> 1615 L1
        pltobj.axvspan(1232e6,1259e6, alpha=0.3, color='green')#GLONASS  1232 -> 1259 L2
        pltobj.axvspan(1616e6,1630e6, alpha=0.3, color='grey')#IRIDIUM
>>>>>>> d4117ddf
    if not extra is None:
        for i in xrange(extra.shape[0]):
            pltobj.axvspan(extra[i]-channelwidth/2,extra[i]+channelwidth/2, alpha=0.1, color='Maroon')
                

def detect_spikes_sumthreshold(data, blarray=None, spike_width=5, outlier_sigma=11.0, window_size_auto=[1,3,5], window_size_cross=[2,4,8]):
    """FUNCTION :  detect_spikes_sumthreshold
    Given an array "data" from a baseline:
    determine if the data is an auto-correlation or a cross-correlation.
    Get the background in the data using a median filter for auto_correlations or a 
    cubic spline for cross correlations.
    Make an array of flags from the data using the "sumthreshold" method and return
    this array of flags.
    Parameters
    ----------
    data : array-like
        An N-dimensional numpy array containing the data to flag
    blarray : array-like
        An array of baseline labels used to determine if the 
        baseline index is an auto- or a cross- correlation. Should have the same
        shape as the baseline part of the data array.
    spike_width : integer
        The width of the median filter and the gaps between knots in the spline fit.
    outlier_sigma : float
        The number of sigma in the first iteration of the sumthreshold method.
    buffer_size : int
        The number of timestamps in the data array to average.
    window_size_auto : array of ints
        The sizes of the averaging windows in each sumthreshold iteration for auto-correlations.
    window_size_cross : array of ints 
        The sizes of the averaging windows in each sumthreshold iteration for cross-correlations.
    """

    # Kernel size for the median filter.
    kernel_size = 2 * max(int(spike_width), 0) + 1
    #Init Flags
    flags = np.zeros(data.shape, dtype=np.bool)

    for bl_index in range(data.shape[-1]):
        # Extract this baseline from the data
        this_data_buffer = data[:,bl_index]
        #Separate the auto-correlations and the cross-correlations
        #auto-correlations use a median filter and cross correlations
        #use a fitted spline.
        if blarray is not None:
            bl_name = bline.bls_ordering[bl_index]
        
        # Check if this is an auto or a cross... (treat as auto if we have no bl-ordering)
        if blarray is None or bl_name[0][:-1] == bl_name[1][:-1]:
            #Auto-Correlation.
            #filtered_data = np.asarray(signal.medfilt(this_data_buffer, kernel_size), this_data_buffer.dtype)
            filtered_data = getbackground_spline(this_data_buffer,kernel_size)
            #Use the auto correlation window function
            #filtered_data = ndimage.grey_opening(this_data_buffer, (kernel_size,))
            window_bl = window_size_auto
            this_sigma = outlier_sigma
        else:
            #Cross-Correlation.
            filtered_data = getbackground_spline(this_data_buffer,kernel_size)
            #Use the cross correlation window function
            window_bl = window_size_cross
            # Can lower the threshold a little (10%) for cross correlations
            this_sigma = outlier_sigma * 0.9
    
        av_dev = (this_data_buffer-filtered_data)

        av_abs_dev = np.abs(av_dev)
            
        # Calculate median absolute deviation (MAD)
        med_abs_dev = np.median(av_abs_dev[av_abs_dev>0])
            
        # Assuming normally distributed deviations, this is a robust estimator of the standard deviation
        estm_stdev = 1.4826 * med_abs_dev
            
        # Identify initial outliers (again based on normal assumption), and replace them with local median
        threshold = this_sigma * estm_stdev
        outliers = np.zeros(data.shape[0],dtype=np.bool)
        # Always flag the first element of the array.
        outliers[0] = True 

        for window in window_bl:
            #Set up 'this_data' from the averaged background subtracted buffer 
            bl_data = av_dev.copy()
                
            #The threshold for this iteration is calculated from the initial threshold
            #using the equation from Offringa (2010).
            # rho=1.3 in the equation seems to work better for KAT-7 than rho=1.5 from AO.
            thisthreshold = threshold / pow(1.2,(math.log(window)/math.log(2.0)))
            #Set already flagged values to be the value of this threshold
            bl_data[outliers] = thisthreshold
                
            #Calculate a rolling average array from the data with a windowsize for this iteration
            weight = np.repeat(1.0, window)/window
            avgarray = np.convolve(bl_data, weight,mode='valid')
                
            #Work out the flags from the convolved data using the current threshold.
            #Flags are padded with zeros to ensure the flag array (derived from the convolved data)
            #has the same dimension as the input data.
            this_flags = (avgarray > thisthreshold)
            #Convolve the flags to be of the same width as the current window.
            convwindow = np.ones(window,dtype=np.bool)
            this_outliers = np.convolve(this_flags,convwindow)
            #"OR" the flags with the flags from the previous iteration.
            outliers = outliers | this_outliers
        flags[:,bl_index] = outliers
    return flags



def detect_spikes_mad(data,blarray=None,spike_width=20,outlier_sigma=3):
    """
    FUNCTION :  detect_spikes_mad
    Given an array "data" from a baseline determine flags using the "median absolute
    deviation" method. The data is median filtered (with a kernel defined by "spike_width")
    to find a background and then rfi spikes are found by finding peaks that are 
    "outlier_sigma" from the median of the absolute values of the background subtracted data.
    Parameters
    ----------
    data : array-like
        An N-dimensional numpy array containing the data to flag
    blarray : CorrProdRef object
        Baseline labels used to determine if the 
        baseline index is an auto- or a cross- correlation.
    spike_width : integer
        The width of the median filter and the gaps between knots in the spline fit.
    outlier_sigma : float
        The number of sigma in the first iteration of the sumthreshold method.
    """    
    flags = np.zeros_like(data, dtype=np.uint8)

    for bl_index in range(data.shape[-1]):
        spectral_data = np.abs(data[:,bl_index])
        kernel_size = 2 * max(int(spike_width), 0) + 1
        # Medfilt now seems to upcast 32-bit floats to doubles - convert it back to floats...
        #filtered_data = np.asarray(signal.medfilt(spectral_data, kernel_size), spectral_data.dtype)     
        filtered_data =  np.median(rolling_window(spectral_data, kernel_size,pad=True),axis=-1)
        # The deviation is measured relative to the local median in the signal
        abs_dev = np.abs(spectral_data - filtered_data)
        # Calculate median absolute deviation (MAD)
        med_abs_dev = np.median(abs_dev[abs_dev>0])
        #med_abs_dev = signal.medfilt(abs_dev, kernel)
        # Assuming normally distributed deviations, this is a robust estimator of the standard deviation
        estm_stdev = 1.4826 * med_abs_dev
        # Identify outliers (again based on normal assumption), and replace them with local median
        #outliers = ( abs_dev > self.n_sigma * estm_stdev)
        #print outliers
        # Identify only positve outliers
        outliers = (spectral_data - filtered_data > outlier_sigma*estm_stdev)
        flags[:,bl_index] = outliers
        # set appropriate flag bit for detected RFI
    
    return flags


def detect_spikes_median(data,blarray=None,spike_width=10,outlier_sigma=11.0):
    """
    FUNCTION :  detect_spikes_median
    Simple RFI flagging through thresholding.
    Given an array "data" from a baseline determine flags using a simple median filter.
    Trivial thresholder that looks for n sigma deviations from the average
    of the supplied frame.
    Parameters
    ----------
    data : array-like
        An N-dimensional numpy array containing the data to flag
    blarray : CorrProdRef object
        Baseline labels used to determine if the 
        baseline index is an auto- or a cross- correlation.
        This is a dummy varaible
    spike_width : integer
        The width of the median filter and the gaps between knots in the spline fit.
    outlier_sigma : float
        The number of sigma in the first iteration of the sumthreshold method.
    """
    flags = np.zeros(list(data.shape), dtype=np.uint8)
    for bl_index in xrange(data.shape[-1]):
        spectral_data = data[...,bl_index]
        #spectral_data = np.atleast_1d(spectral_data)
        kernel_size=spike_width
        filtered_data =  np.median(rolling_window(spectral_data, kernel_size,pad=True),axis=-1)
        # The deviation is measured relative to the local median in the signal
        abs_dev = spectral_data - filtered_data
        outliers = (abs_dev > np.std(abs_dev)*2.3)# TODO outlier_sigma pram
        flags[...,bl_index] = outliers
    return flags

def rolling_window(a, window,axis=-1,pad=False,mode='reflect',**kargs):
    """
     This function produces a rolling window shaped data with the rolled data in the last col
        a      :  n-D array of data  
        window : integer is the window size
        axis   : integer, axis to move the window over
                 default is the last axis.
        pad    : {Boolean} Pad the array to the origanal size
        mode : {str, function} from the function numpy.pad
        One of the following string values or a user supplied function.
        'constant'      Pads with a constant value.
        'edge'          Pads with the edge values of array.
        'linear_ramp'   Pads with the linear ramp between end_value and the
                        array edge value.
        'maximum'       Pads with the maximum value of all or part of the
                        vector along each axis.
        'mean'          Pads with the mean value of all or part of the
                      con  vector along each axis.
        'median'        Pads with the median value of all or part of the
                        vector along each axis.
        'minimum'       Pads with the minimum value of all or part of the
                        vector along each axis.
        'reflect'       Pads with the reflection of the vector mirrored on
                        the first and last values of the vector along each
                        axis.
        'symmetric'     Pads with the reflection of the vector mirrored
                        along the edge of the array.
        'wrap'          Pads with the wrap of the vector along the axis.
                        The first values are used to pad the end and the
                        end values are used to pad the beginning.
        <function>      of the form padding_func(vector, iaxis_pad_width, iaxis, **kwargs)
                        see numpy.pad notes
        **kargs are passed to the function numpy.pad
        
    Returns:
        an array with shape = np.array(a.shape+(window,))
        and the rolled data on the last axis
        
    Example:
        import numpy as np
        data = np.random.normal(loc=1,scale=np.sin(5*np.pi*np.arange(10000).astype(float)/10000.)+1.1, size=10000)
        stddata = rolling_window(data, 400).std(axis=-1)
    """
    if axis == -1 : axis = len(a.shape)-1 
    if pad :
        pad_width = []
        for i in xrange(len(a.shape)):
            if i == axis: 
                pad_width += [(window//2,window//2 -1 +np.mod(window,2))]
            else :  
                pad_width += [(0,0)] 
        a = np.pad(a,pad_width=pad_width,mode=mode,**kargs)
    a1 = np.swapaxes(a,axis,-1) # Move target axis to last axis in array
    shape = a1.shape[:-1] + (a1.shape[-1] - window + 1, window)
    strides = a1.strides + (a1.strides[-1],)
    return np.lib.stride_tricks.as_strided(a1, shape=shape, strides=strides).swapaxes(-2,axis) # Move original axis to 


def detect_spikes_orig(data, axis=0, spike_width=2, outlier_sigma=11.0):
    """
    Detect and Remove outliers from data, replacing them with a local median value.

    The data is median-filtered along the specified axis, and any data values
    that deviate significantly from the local median is is marked as outlier.

    Parameters
    ----------
    data : array-like
        N-dimensional numpy array containing data to clean
    axis : int, optional
        Axis along which to perform median, between 0 and N-1
    spike_width : int, optional
        Spikes with widths up to this limit (in samples) will be removed. A size
        of <= 0 implies no spike removal. The kernel size for the median filter
        will be 2 * spike_width + 1.
    outlier_sigma : float, optional
        Multiple of standard deviation that indicates an outlier

    Returns
    -------
    cleaned_data : array
        N-dimensional numpy array of same shape as original data, with outliers
        removed

    Notes
    -----
    This is very similar to a *Hampel filter*, also known as a *decision-based
    filter* or three-sigma edit rule combined with a Hampel outlier identifier.

    .. todo::

       TODO: Make this more like a Hampel filter by making MAD time-variable too.

    """
    flags = np.zeros(data.shape, dtype='int32')#making sure that the data is already 1-D
    spectral_data = np.atleast_1d(data)
    kernel_size = 2 * max(int(spike_width), 0) + 1
    # Median filter data along the desired axis, with given kernel size
    kernel = np.ones(spectral_data.ndim, dtype='int32')
    kernel[axis] = kernel_size
    # Medfilt now seems to upcast 32-bit floats to doubles - convert it back to floats...
    #filtered_data = np.asarray(signal.medfilt(spectral_data, kernel), spectral_data.dtype)
    filtered_data =  np.median(rolling_window(spectral_data, kernel_size,pad=True),axis=-1)
    
    # The deviation is measured relative to the local median in the signal
    abs_dev = np.abs(spectral_data - filtered_data)
    # Calculate median absolute deviation (MAD)
    med_abs_dev = np.expand_dims(np.median(abs_dev[abs_dev>0],axis), axis)
    #med_abs_dev = signal.medfilt(abs_dev, kernel)
    # Assuming normally distributed deviations, this is a robust estimator of the standard deviation
    estm_stdev = 1.4826 * med_abs_dev
    # Identify outliers (again based on normal assumption), and replace them with local median
    #outliers = ( abs_dev > self.n_sigma * estm_stdev)
    # Identify only positve outliers
    outliers = (spectral_data - filtered_data > outlier_sigma*estm_stdev)
    # assign as my cols to flags as outliers has.
    flags[...] = outliers[...]
    #return flags
    return flags

##############################
# End of RFI detection routines
##############################

def get_flag_stats(h5, flags=None, norm_spec=None):
    """
    Given a katdal object, remove a dc offset for each record
    (ignoring severe spikes) then obtain an average spectrum of
    all of the scans in the data.
    Return the average spectrum with dc offset removed and the number of times
    each channel is flagged (flags come optionally from 'flags' else from the 
    flages in the input katdal object). Optinally provide a 
    spectrum (norm_spec) to divide into the calculated bandpass.
    """

    sumarray=np.zeros((h5.shape[1],4))
    offsetarray=np.zeros((h5.shape[0],4))
    weightsum=np.zeros((h5.shape[1],4),dtype=np.int)
    if flags is None:
        flags = h5.flags()
    for num,thisdata in enumerate(h5.vis):
        #Extract pols
        thisdata = np.abs(thisdata[0,:])
        # normalise if defined
        if norm_spec is not None: thisdata /= norm_spec
        #Get DC height (median rather than mean is more robust...)
        offset = np.median(thisdata[np.where(~flags[num])],axis=0)
        #Make an elevation corrected offset to remove outliers
        offsetarray[num,:] = offset
        #Remove the DC height
        weights = (~flags[num]).astype(np.float)
        thisdata = thisdata/offset
        weightsum += weights
        #Sum the data for this target
        sumarray = sumarray + thisdata*weights
    averagespec = sumarray/(weightsum.astype(np.float)+1.e-10)
    flagfrac = 1. - (weightsum.astype(np.float)/h5.shape[0].astype(np.float))
    return {'spectrum': averagespec, 'numrecords_tot': h5.shape[0], 'flagfrac': flagfrac, 'channel_freqs': h5.channel_freqs, 'dump_period': h5.dump_period}

def plot_flag_data(label,spectrum,flagfrac,vis,flags,freqs,pdf):
    """
    Produce a plot of the average spectrum in H and V 
    after flagging and attach it to the pdf output.
    Also show fraction of times flagged per channel.
    """
    from git_info import git_info, get_git_path

    repo_path=get_git_path()
    repo_info = git_info() if repo_path=='' else git_info(repo_path)

    #Set up the figure
    fig = plt.figure(figsize=(8.3,11.7))
    plt.suptitle(label,fontsize=14)
    outer_grid= gridspec.GridSpec(2,1)
    
    for num,pol in enumerate(['HH','VV']):
        data=np.abs(vis[:,:,num-1])
        inner_grid = gridspec.GridSpecFromSubplotSpec(3, 1, subplot_spec=outer_grid[num-1], hspace=0.0)
        #Plot the spectrum for each target
        ax1 = plt.subplot(inner_grid[0])
        ax1.text(0.01, 0.90,repo_info, horizontalalignment='left',fontsize=10,transform=ax1.transAxes)
        ax1.set_title(pol +' polarisation')
        plt.plot(freqs,spectrum[:,num-1])
        plot_RFI_mask(ax1)
        ticklabels=ax1.get_xticklabels()
        plt.setp(ticklabels,visible=False)
        ticklabels=ax1.get_yticklabels()
        plt.setp(ticklabels,visible=False)
        plt.xlim((min(freqs),max(freqs)))
        plt.ylabel('Mean amplitude\n(arbitrary units)')
        #Plot the average flags
        ax = plt.subplot(inner_grid[1],sharex=ax1)
        plt.plot(freqs,flagfrac[:,num-1],'r-')
        plt.ylim((0.,1.))
        plot_RFI_mask(ax)
        ticklabels=ax.get_xticklabels()
        plt.setp(ticklabels,visible=False)
        plt.xlim((min(freqs),max(freqs)))
        plt.ylabel('Fraction flagged')
        #Waterfall plot
        ax = plt.subplot(inner_grid[2],sharex=ax1)
        kwargs={'aspect' : 'auto', 'origin' : 'lower', 'interpolation' : 'none', 'extent' : (freqs[0],freqs[-1], -0.5, data.shape[0] - 0.5)}
        image=plt.imshow(data,**kwargs)
        ampsort=np.sort(data,axis=None)
        arrayremove = int(len(ampsort)*(1.0 - 0.97)/2.0)
        lowcut,highcut = ampsort[arrayremove],ampsort[-(arrayremove+1)]
        image.norm.vmin = lowcut
        image.norm.vmax = highcut
        image.set_cmap('Greys')
        plotflags = np.zeros(flags.shape[0:2]+(4,))
        plotflags[:,:,0] = 1.0
        plotflags[:,:,3] = flags[:,:,num-1]
        flagimage=plt.imshow(plotflags,**kwargs)
        plt.xlim((min(freqs),max(freqs)))
        #Convert ticks to MHZ
        ticks = ticker.FuncFormatter(lambda x, pos: '{:4.0f}'.format(x/1.e6))
        ax.xaxis.set_major_formatter(ticks)
        ticklabels=ax.get_yticklabels()
        plt.setp(ticklabels,visible=False)
        plt.ylabel('Time')
        plt.xlabel('Frequency (Hz)')

    pdf.savefig(fig)
    plt.close('all')
 
def plot_waterfall(visdata,flags,channel_freqs):
    fig = plt.figure(figsize=(8.3,11.7))
    data=np.squeeze(np.abs(visdata[:,:,0]))
    kwargs={'aspect' : 'auto', 'origin' : 'lower', 'interpolation' : 'none', 'extent' : (channel_freqs[0],channel_freqs[1], -0.5, data.shape[0] - 0.5)}
    image=plt.imshow(data,**kwargs)
    image.set_cmap('Greys')
    #flagimage=plt.imshow(flags[:,:,0],**kwargs)
    #Make an array of RGBA data for the flags (initialize to alpha=0)
    plotflags = np.zeros(flags.shape[0:2]+(4,))
    plotflags[:,:,0] = 1.0
    plotflags[:,:,3] = flags[:,:,0]
    plt.imshow(plotflags,**kwargs)
    ampsort=np.sort(data,axis=None)
    arrayremove = int(len(ampsort)*(1.0 - 0.97)/2.0)
    lowcut,highcut = ampsort[arrayremove],ampsort[-(arrayremove+1)]
    image.norm.vmin = lowcut
    image.norm.vmax = highcut
    pdf.savefig(fig)
    plt.close(fig)
    fig = plt.figure(figsize=(8.3,11.7))
    data=np.squeeze(np.abs(visdata[:,:,1]))
    kwargs={'aspect' : 'auto', 'origin' : 'lower', 'interpolation' : 'none', 'extent' : (channel_freqs[0],channel_freqs[1], -0.5, data.shape[0] - 0.5)}
    image=plt.imshow(data,**kwargs)
    image.set_cmap('Greys')
    #flagimage=plt.imshow(flags[:,:,0],**kwargs)
    #Make an array of RGBA data for the flags (initialize to alpha=0)
    plotflags = np.zeros(flags.shape[0:2]+(4,))
    plotflags[:,:,0] = 1.0
    plotflags[:,:,3] = flags[:,:,1]
    flagimage=plt.imshow(plotflags,**kwargs)
    ampsort=np.sort(data,axis=None)
    arrayremove = int(len(ampsort)*(1.0 - 0.97)/2.0)
    lowcut,highcut = ampsort[arrayremove],ampsort[-(arrayremove+1)]
    image.norm.vmin = lowcut
    image.norm.vmax = highcut
    pdf.savefig(fig)
    plt.close(fig)

def generate_flag_table(input_file,output_root='.',static_flags=None,write_into_input=False):
    """
    Flag the visibility data in the h5 file ignoring the channels specified in static_flags.

    This will write a list of flags per scan to the output h5 file.
    """

    if write_into_input:
        output_file = os.path.join(output_root,input_file.split('/')[-1])
        if not os.path.exists(output_file):
            shutil.copy(input_file,output_root)
        elif not os.path.samefile(input_file,output_file):
            shutil.copy(input_file,output_root)
        h5 = katdal.open(os.path.join(output_file),mode='r+')
    else:
        basename = os.path.join(output_root,os.path.splitext(input_file.split('/')[-1])[0]+'_flags')
        outfile=h5py.File(basename+'.h5','w')
        h5 = katdal.open(input_file)
    
    #Read static flags from pickle
    if static_flags:
        sff = open(static_flags)
        static_flags = pickle.load(sff)
        sff.close()
    else:
        #Create dummy static flag array if no static flags are specified. 
        static_flags=np.zeros(h5.shape[1],dtype=np.bool)

    #Set up the mask for broadcasting
    if static_flags is not None:
        mask_array = static_flags[np.newaxis,:,np.newaxis]
    else:
        mask_array = np.zeros((1,h5.vis.shape[1],1),dtype=np.bool)

    #Set up empty flag table
    final_flags = np.zeros(h5._flags.shape,dtype=np.uint8)

    #loop through scans
    for scan, state, target in h5.scans():
        this_data = h5.vis[:]
        file_flags = h5.flags('detected_rfi')[:]

        #Construct a masked array with flags removed
        mask_flags = np.zeros(file_flags.shape,dtype=np.bool)
        #Broadcast the channel mask to the same shape as this_flags
        mask_flags[:] = mask_array

        #OR the mask flags with the flags already in the h5 file
        this_flags = file_flags | mask_flags

        this_data = np.ma.MaskedArray(np.abs(this_data),mask=this_flags,fill_value=np.nan)

        detected_flags = np.array([detect_spikes_sumthreshold(this_dump,outlier_sigma=8.0,spike_width=13.0) for this_dump in this_data])
        #Flags are 8 bit:
        #1: 'reserved0' 
        #2: 'static' 
        #3: 'cam' 
        #4: 'reserved3' 
        #5: 'detected_rfi' 
        #6: 'predicted_rfi' 
        #7: 'cal_rfi' 
        #8: 'reserved7'
        all_flags = np.zeros(h5.vis.shape+(8,),dtype=np.uint8)
        all_flags[...,1] = mask_flags
        all_flags[...,6] = detected_flags
        all_flags[...,4] = file_flags

        all_flags=np.packbits(all_flags,axis=3).squeeze()

        final_flags[h5.dumps,...,0:h5.vis.shape[-1]]=all_flags

    if write_into_input:
        h5._flags[:] = final_flags[:]
        h5.file.close()
    else:
        outfile.create_dataset('flags',data=final_flags)
        outfile.create_dataset('corr_products',data=h5.corr_products)
        outfile.close()

    return

def generate_rfi_report(input_file,input_flags=None,output_root='.',antenna=None,targets=None,freq_chans=None):
    """
    Create an RFI report- store flagged spectrum and number of flags in an output h5 file
    and produce a pdf report.

    Inputs
    ======
    input_file - input h5 filename
    input_flags - input h5 flags; will overwrite flags in h5 file- h5 file in format returnd from generate_flag_table
    output_root - directory where output is to be placed - defailt cwd
    antenna - which antenna to produce report on - default first in file
    targets - which target to produce report on - default all
    freq_chans - which frequency channels to work on format - <start_chan>,<end_chan> default - 90% of bandpass
    """

    h5 = katdal.open(input_file)

    #Get the selected antenna or default to first file antenna
    ant=antenna or h5.ants[0].name

    #Frequency range
    num_channels = len(h5.channels)

    if input_flags is not None:
        input_flags = h5py.File(input_flags)

    if freq_chans is None:
        # Default is drop first and last 5% of the bandpass
        start_chan = num_channels//20
        end_chan   = num_channels - start_chan
    else:
        start_chan = int(freq_chans.split(',')[0])
        end_chan = int(freq_chans.split(',')[1])
    chan_range = range(start_chan,end_chan+1)

    # Set up the output file
    basename = os.path.join(output_root,os.path.splitext(input_file.split('/')[-1])[0]+'_' + ant + '_RFI')
    pdf = PdfPages(basename+'.pdf')

    # Select the desired antenna and remove slews from the file
    h5.select(ants=ant)

    if h5.shape[0]==0:
        raise ValueError('Selection has resulted in no data to process.')

    if targets is None: targets = h5.catalogue.targets 

    #Set up the output data dictionary
    data_dict = {}

    if input_flags is not None:
        all_flags = input_flags['flags'].value.astype(np.bool)
        #Only keep the desired flags from corrprod
        all_flags = all_flags[:,:,h5._corrprod_keep]
    else:
        all_flags=h5.flags()

    # Loop through targets
    for target in targets:
        #Get the target name if it is a target object
        if isinstance(target, katpoint.Target):
            target = target.name
        #Extract target from file
        h5.select(targets=target,scans='~slew')
        #Extract desired flags
        flags=all_flags[h5.dumps]
        data_dict[target]=get_flag_stats(h5,flags)
        label = 'Flag info for Target: ' + target + ', Antenna: ' + ant +', '+str(data_dict[target]['numrecords_tot'])+' records'
        plot_flag_data(label,data_dict[target]['spectrum'][chan_range],data_dict[target]['flagfrac'][chan_range],h5.vis[:,chan_range,0:2],flags[:,chan_range,:],h5.channel_freqs[chan_range],pdf)

    #Reset the selection
    h5.select(scans='~slew',ants=ant)

    flags=all_flags[h5.dumps]

    # Do calculation for all the data and store in the dictionary
    data_dict['all_data']=get_flag_stats(h5,flags)

    #Plot the flags for all data in the file
    label = 'Flag info for all data, Antenna: ' + ant +', '+str(data_dict['all_data']['numrecords_tot'])+' records'
    plot_flag_data(label,data_dict['all_data']['spectrum'][chan_range],data_dict['all_data']['flagfrac'][chan_range],h5.vis[:,chan_range,0:2],flags[:,chan_range,:],h5.channel_freqs[chan_range],pdf)

    #Output to h5 file
    outfile=h5py.File(basename+'.h5','w')
    for targetname, targetdata in data_dict.iteritems():
        #Create a group in the h5 file corresponding to the target
        grp=outfile.create_group(targetname)
        #populate the group with the data
        for datasetname, data in targetdata.iteritems(): grp.create_dataset(datasetname,data=data)
    outfile.close()

    #Finish with a waterfall plot
    #plot_waterfall(h5.vis[:,chan_range,:],all_flags[:,chan_range,:],h5.channel_freqs[chan_range])

    #close the plot
    pdf.close()<|MERGE_RESOLUTION|>--- conflicted
+++ resolved
@@ -99,7 +99,7 @@
 
     return(thisfitted_data)
 
-<<<<<<< HEAD
+
 def getbackground_opening_filter():
     """ Determine the background in a 1d array of data using an opening filter.
         This is the process of "erosion" - filtering the array by the minimum
@@ -110,48 +110,8 @@
         in the data.
     """
 
-    
-
-
-
     return(thisfitted_data)
 
-
-def plot_RFI_mask(pltobj,extra=None,channelwidth=1e6):
-    pltobj.axvspan(1674e6,1677e6, alpha=0.3, color='grey')#Meteosat
-    pltobj.axvspan(1667e6,1667e6, alpha=0.3, color='grey')#Fengun
-    pltobj.axvspan(1682e6,1682e6, alpha=0.3, color='grey')#Meteosat
-    pltobj.axvspan(1685e6,1687e6, alpha=0.3, color='grey')#Meteosat
-    pltobj.axvspan(1687e6,1687e6, alpha=0.3, color='grey')#Fengun
-    pltobj.axvspan(1690e6,1690e6, alpha=0.3, color='grey')#Meteosat
-    pltobj.axvspan(1699e6,1699e6, alpha=0.3, color='grey')#Meteosat
-    pltobj.axvspan(1702e6,1702e6, alpha=0.3, color='grey')#Fengyun
-    pltobj.axvspan(1705e6,1706e6, alpha=0.3, color='grey')#Meteosat
-    pltobj.axvspan(1709e6,1709e6, alpha=0.3, color='grey')#Fengun
-    pltobj.axvspan(1501e6,1570e6, alpha=0.3, color='blue')#Inmarsat
-    pltobj.axvspan(1496e6,1585e6, alpha=0.3, color='blue')#Inmarsat
-    pltobj.axvspan(1574e6,1576e6, alpha=0.3, color='blue')#Inmarsat
-    pltobj.axvspan(1509e6,1572e6, alpha=0.3, color='blue')#Inmarsat
-    pltobj.axvspan(1574e6,1575e6, alpha=0.3, color='blue')#Inmarsat
-    pltobj.axvspan(1512e6,1570e6, alpha=0.3, color='blue')#Thuraya
-    pltobj.axvspan(1450e6,1498e6, alpha=0.3, color='red')#Afristar
-    pltobj.axvspan(1652e6,1694e6, alpha=0.2, color='red')#Afristar
-    pltobj.axvspan(1542e6,1543e6, alpha=0.3, color='cyan')#Express AM1
-    pltobj.axvspan(1554e6,1554e6, alpha=0.3, color='cyan')#Express AM 44
-    pltobj.axvspan(1190e6,1215e6, alpha=0.3, color='green')#Galileo
-    pltobj.axvspan(1260e6,1300e6, alpha=0.3, color='green')#Galileo
-    pltobj.axvspan(1559e6,1591e6, alpha=0.3, color='green')#Galileo
-    pltobj.axvspan(1544e6,1545e6, alpha=0.3, color='green')#Galileo
-    pltobj.axvspan(1190e6,1217e6, alpha=0.3, color='green')#Beidou
-    pltobj.axvspan(1258e6,1278e6, alpha=0.3, color='green')#Beidou
-    pltobj.axvspan(1559e6,1563e6, alpha=0.3, color='green')#Beidou  
-    pltobj.axvspan(1555e6,1596e6, alpha=0.3, color='green')#GPS L1  1555 -> 1596 
-    pltobj.axvspan(1207e6,1238e6, alpha=0.3, color='green')#GPS L2  1207 -> 1248 
-    pltobj.axvspan(1378e6,1384e6, alpha=0.3, color='green')#GPS L3  
-    pltobj.axvspan(1588e6,1615e6, alpha=0.3, color='green')#GLONASS  1588 -> 1615 L1
-    pltobj.axvspan(1232e6,1259e6, alpha=0.3, color='green')#GLONASS  1232 -> 1259 L2
-    pltobj.axvspan(1616e6,1630e6, alpha=0.3, color='grey')#IRIDIUM
-=======
 def plot_RFI_mask(pltobj,main=True,extra=None,channelwidth=1e6):
     if main:
         pltobj.axvspan(1674e6,1677e6, alpha=0.3, color='grey')#Meteosat
@@ -187,7 +147,6 @@
         pltobj.axvspan(1588e6,1615e6, alpha=0.3, color='green')#GLONASS  1588 -> 1615 L1
         pltobj.axvspan(1232e6,1259e6, alpha=0.3, color='green')#GLONASS  1232 -> 1259 L2
         pltobj.axvspan(1616e6,1630e6, alpha=0.3, color='grey')#IRIDIUM
->>>>>>> d4117ddf
     if not extra is None:
         for i in xrange(extra.shape[0]):
             pltobj.axvspan(extra[i]-channelwidth/2,extra[i]+channelwidth/2, alpha=0.1, color='Maroon')
