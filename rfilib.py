#Library to contain RFI flagging routines and other RFI related functions
import katdal
import katpoint 
import warnings
warnings.simplefilter('ignore')
from matplotlib.backends.backend_pdf import PdfPages
from mpl_toolkits.axes_grid.anchored_artists import AnchoredText
from mpl_toolkits.axes_grid import Grid

import matplotlib.pyplot as plt #; plt.ioff()
import matplotlib.gridspec as gridspec
from matplotlib import ticker

import numpy as np
import optparse
import scipy.signal as signal
import scipy.interpolate as interpolate
import scipy.ndimage as ndimage
import skimage
import skimage.morphology
import math

import pickle

import h5py
import os
import shutil
import pathos.multiprocessing as mp
import time
import itertools

#Supress warnings
import warnings
warnings.simplefilter('ignore')

def running_mean(x, N, axis=None):
    #Fast implementation of a running mean (array x with width N)
    #Stolen from http://stackoverflow.com/questions/13728392/moving-average-or-running-mean
    #And modified to allow axis selection
    cumsum = np.cumsum(np.insert(x, 0, 0, axis=axis), axis=axis)
    return np.apply_along_axis(lambda x: (x[N:] - x[:-N])/N, axis, cumsum) if axis else (cumsum[N:] - cumsum[:-N])/N


#########################
# RFI Detection routines
#########################

#----------------------------------------------------------------------------------
#--- FUNCTION :  getbackground_spline
# Fit the background to the array in "data" using an iterative fit of a spline to the 
# data. On each iteration the number of density of knots in the spline is increased 
# up to "spike_width", and residual peaks more than 5sigma are removed.
#----------------------------------------------------------------------------------
def getbackground_spline(data,spike_width):
    """ From a 1-d data array determine a background iteratively by fitting a spline
    and removing data more than a few sigma from the spline """

    # Remove the first and last element in data from the fit.
    y=np.ma.copy(data[1:-1])
    arraysize=y.shape[0]
    x=np.arange(arraysize)

    # Iterate 4 times
    for iteration in range(4):

        # First iteration fits a linear spline with 3 knots.
        if iteration==0:
            npieces=3
            nsigma=3.0
        # Second iteration fits a quadratic spline with 10 knots.
        elif iteration==1:
            npieces=10
            nsigma=3.0
        # Third and fourth iterations fit a cubic spline with 50 and 75 knots respectively.
        elif iteration>1:
            npieces=iteration*25
            nsigma=4.0
        deg=min(iteration+1,3)
        
        # Size of each piece of the spline.
        psize = arraysize/npieces
        firstindex = arraysize%psize + int(psize/2)
        indices = np.trim_zeros(np.arange(firstindex,arraysize,psize))
        #remove masked indices
        indices = [index for index in indices if ~y.mask[index]]

        # Fit the spline with 0 weights at the mask.
        thisfit = interpolate.LSQUnivariateSpline(x,y,indices,k=deg,w=(~y.mask).astype(np.float))
        
        thisfitted_data=np.asarray(thisfit(x),y.dtype)

        # Subtract the fitted spline from the data
        residual = y-thisfitted_data
        this_std = np.std(residual)

        # Reject data more than nsigma from the residual. 
        flags = residual > nsigma*this_std

        # Mask the rejected data
        y[flags] = np.ma.masked
        #y[flags] = thisfitted_data[flags] + this_std

    # Final iteration has knots separated by "spike_width".
    npieces = int(y.shape[0]/spike_width)
    psize = (x[-1]+1)/npieces
    firstindex = int((y.shape[0]%psize))
    indices = np.trim_zeros(np.arange(firstindex,arraysize,psize))
    #remove the masked indices
    indices = [index for index in indices if ~y.mask[index]]
    #fitting_data=interp_edges(y)

    # Get the final background.
    finalfit = interpolate.LSQUnivariateSpline(x,y,indices,k=3,w=(~y.mask).astype(np.float))
    thisfitted_data = np.asarray(finalfit(x),y.dtype)
    
    # Insert the original data at the beginning and ends of the data array.
    thisfitted_data = np.append(thisfitted_data,data[-1])
    thisfitted_data = np.insert(thisfitted_data,0,data[0])

    return(thisfitted_data)

def getbackground_median_filter(in_data,in_flags,broad_iterations=2,fine_iterations=3,spike_width_time=10,spike_width_freq=10,reject_threshold=2.0,interp_nonfinite=True):
    """Determine a smooth background through a 2d data array by iteratively smoothing
    the data with a median filter
    """
    data=in_data[:]
    #Mask array
    mask=np.ones(data.shape,dtype=np.bool)
    mask[:,0]=0
    if in_flags is not None:
        mask[in_flags]=0
    background_func=skimage.filters.median
    morphology_func=skimage.morphology.rectangle
    #First do the broad iterations
    sigma=np.array([max(data.shape[0]//5,1),max(data.shape[1]//5,1)])
    for iteration in range(broad_iterations):
        background=background_func(skimage.img_as_uint(data/data.max()),morphology_func(*sigma),mask=mask)*data.max()/65535.0
        residual=data-background
        # Three more mask runs on the last iteration
        for i in range(2):
            mask[np.abs(residual)>reject_threshold*np.std(residual[np.where(mask)])]=0

    #Next use windows with decreasing width from iterations*spike_width to 1*spike_width
    for extend_factor in range(fine_iterations,0,-1):
        #Convolution sigma
        sigma=np.array([min(spike_width_time*extend_factor,max(data.shape[0]//5,1)),min(spike_width_freq*extend_factor,max(data.shape[1]//5,1))])
        background=background_func(skimage.img_as_uint(data/data.max()),morphology_func(*sigma),mask=mask)*data.max()/65535.0
        residual=data-background
        #Reject outliers
        residual=residual-np.median(residual[np.where(mask)])
        mask[np.abs(residual)>reject_threshold*np.std(residual[np.where(mask)])]=0

    #Final background
    background=background_func(skimage.img_as_uint(data/data.max()),morphology_func(*sigma),mask=mask)*data.max()/65535.0

    #Put nans in background where the median filter has failed
    background[np.where((background==0.0)&(data!=0.0)&(~mask))]=np.nan

    if interp_nonfinite:
        #If requested fill in nonfinite values with background smoothed with gaussian width increased by a factor of 2. 
        #Fill values with 0.0 if gaussian smoothing factor is larger than the scan size.
        nonfinite_values=~np.isfinite(background)
        denominator=5
        while np.any(nonfinite_values):
            denominator-=1
            if denominator==0:
            #If we really can't interpolate any values- just set nonfinite values to zero
                background[nonfinite_values]=0.0
                break
            sigma=np.array([data.shape[0]//denominator,data.shape[1]//denominator])
            weight=ndimage.gaussian_filter(mask,sigma,mode='constant',cval=0.0)
            interp_background=ndimage.gaussian_filter(data*mask,sigma,mode='constant',cval=0.0)/weight
            background[nonfinite_values]=interp_background[nonfinite_values]
            nonfinite_values=~np.isfinite(background)
    return background


def getbackground_gaussian_filter(in_data,in_flags=None,broad_iterations=2,fine_iterations=3,spike_width_time=10,spike_width_freq=10,reject_threshold=2.0,interp_nonfinite=True):
    """Determine a smooth background through a 2d data array by iteratively smoothing
    the data with a gaussian
    """
    data=in_data[:]
    #Make mask array
    mask=np.ones(data.shape)
    mask[:,0]=0.0
    #Mask input flags if provided
    if in_flags is not None:
        mask[in_flags]=0.0
    #First do the broad iterations
    sigma=np.array([data.shape[0]//5,data.shape[1]//5])
    for iteration in range(broad_iterations):
        weight=ndimage.gaussian_filter(mask,sigma,mode='constant',cval=0.0)
        background=ndimage.gaussian_filter(data*mask,sigma,mode='constant',cval=0.0)/weight
        residual=data-background
        # Three more mask runs on the last iteration
        for i in range(2):
            mask[np.abs(residual)>reject_threshold*2.0*np.std(residual[np.where(mask)])]=0.0

    #Next convolve with Gaussians with decreasing width from iterations*spike_width to 1*spike_width
    for extend_factor in range(fine_iterations,0,-1):
        #Convolution sigma
        sigma=np.array([min(spike_width_time*extend_factor,max(data.shape[0]//5,1)),min(spike_width_freq*extend_factor,data.shape[1]//5)])
        #Get weight and background convolved in time axis
        weight=ndimage.gaussian_filter(mask,sigma,mode='constant',cval=0.0)
        #Smooth background and apply weight
        background=ndimage.gaussian_filter(data*mask,sigma,mode='constant',cval=0.0)/weight
        residual=data-background
        #Reject outliers
        residual=residual-np.median(residual[np.where(mask)])
        mask[np.abs(residual)>reject_threshold*np.std(residual[np.where(mask)])]=0.0

    weight=ndimage.gaussian_filter(mask,sigma,mode='constant',cval=0.0)
    background=ndimage.gaussian_filter(data*mask,sigma,mode='constant',cval=0.0)/weight    

    if interp_nonfinite:
        #If requested fill in nonfinite values with background smoothed with gaussian width increased by a factor of 2. 
        #Fill values with 0.0 if gaussian smoothing factor is larger than the scan size.
        nonfinite_values=~np.isfinite(background)
        denominator=5
        while np.any(nonfinite_values):
            denominator-=1
            if denominator==0:
            #If we really can't interpolate any values- just set nonfinite values to zero
                background[nonfinite_values]=0.0
                break
            sigma=np.array([data.shape[0]//denominator,data.shape[1]//denominator])
            weight=ndimage.gaussian_filter(mask,sigma,mode='constant',cval=0.0)
            interp_background=ndimage.gaussian_filter(data*mask,sigma,mode='constant',cval=0.0)/weight
            background[nonfinite_values]=interp_background[nonfinite_values]
            nonfinite_values=~np.isfinite(background)
    return background

def getbackground(data,in_flags=None,broad_iterations=1,fine_iterations=3,spike_width_time=10,spike_width_freq=10,reject_threshold=2.0,median_precision=16,interp_nonfinite=True):
    """Determine a smooth background through a 2d data array by iteratively smoothing
    the data with a gaussian in the fine iterations and a median filter for the broad iterations
    """
    #Make mask array
    mask=np.ones(data.shape,dtype=np.bool)
    mask[:,0]=False
    #Mask input flags if provided
    if in_flags is not None:
        mask[in_flags]=False
    #Filter Brightest spikes
    for i in range(2):
        median = np.nanmedian(data[mask])
        mask[data-median > reject_threshold*2*np.nanstd(data[mask])]=False
    #First do the broad iterations using median filter
    background_func=skimage.filters.median
    morphology_func=skimage.morphology.rectangle
    if median_precision==8:
        cast_func=skimage.img_as_ubyte
        max_int=255.0
    else:
        cast_func=skimage.img_as_uint
        max_int=65535.0
    sigma=np.array([max(data.shape[0]//5,1),max(data.shape[1]//5,1)])
    for iteration in range(broad_iterations):
        datamax=data[mask].max()
        datamin=data[mask].min()
        background=background_func(cast_func((np.where(mask,data,datamax)-datamin)/(datamax-datamin)),morphology_func(*sigma),mask=mask)*((datamax-datamin)/max_int) + datamin
        residual=data-background
        # 2 mask runs
        for i in range(2):
            mask[residual>reject_threshold*1.5*np.std(residual[np.where(mask)])]=False
    mask=mask.astype(np.float)
    #Next convolve with Gaussians with increasing width from iterations*spike_width to 1*spike_width
    for extend_factor in range(fine_iterations,0,-1):
        #Convolution sigma
        sigma=np.array([min(spike_width_time*extend_factor,max(data.shape[0]//10,1)),min(spike_width_freq*extend_factor,data.shape[1]//10)])
        #sigma=np.array([1,min(spike_width_freq*extend_factor,data.shape[1]//10)])
        #Get weight and background convolved in time axis
        weight=ndimage.gaussian_filter(mask,sigma,mode='constant',cval=0.0)
        #Smooth background and apply weight
        background=ndimage.gaussian_filter(data*mask,sigma,mode='constant',cval=0.0)/weight
        residual=data-background
        #Reject outliers
        residual=residual-np.median(residual[np.where(mask)])
        mask[np.abs(residual)>reject_threshold*np.std(residual[np.where(mask)])]=0.0
    weight=ndimage.gaussian_filter(mask,sigma,mode='constant',cval=0.0)
    background=ndimage.gaussian_filter(data*mask,sigma,mode='constant',cval=0.0)/weight

    if interp_nonfinite:
        #If requested fill in nonfinite values with background smoothed with gaussian width increased by a factor of 2. 
        #Fill values with 0.0 if gaussian smoothing factor is larger than the scan size.
        nonfinite_values=~np.isfinite(background)
        denominator=5
        while np.any(nonfinite_values):
            denominator-=1
            if denominator==0:
            #If we really can't interpolate any values- just set nonfinite values to zero
                background[nonfinite_values]=0.0
                break
            sigma=np.array([data.shape[0]//denominator,data.shape[1]//denominator])
            weight=ndimage.gaussian_filter(mask,sigma,mode='constant',cval=0.0)
            interp_background=ndimage.gaussian_filter(data*mask,sigma,mode='constant',cval=0.0)/weight
            background[nonfinite_values]=interp_background[nonfinite_values]
            nonfinite_values=~np.isfinite(background)
    return background


def getbackground_opening_filter():
    """ Determine the background in a 1d array of data using an opening filter.
        This is the process of "erosion" - filtering the array by the minimum
        of the elements in a small area around a given element
        followed by the process of "dilation" -filtering the array by the minimum
        of the elements in a small area around a given element
        the size of the area chosen should correspond to the expected spike width
        in the data.
    """

    return(thisfitted_data)

def plot_RFI_mask(pltobj,main=True,extra=None,channelwidth=1e6):
    if main:
        pltobj.axvspan(1674e6,1677e6, alpha=0.3, color='grey')#Meteosat
        pltobj.axvspan(1667e6,1667e6, alpha=0.3, color='grey')#Fengun
        pltobj.axvspan(1682e6,1682e6, alpha=0.3, color='grey')#Meteosat
        pltobj.axvspan(1685e6,1687e6, alpha=0.3, color='grey')#Meteosat
        pltobj.axvspan(1687e6,1687e6, alpha=0.3, color='grey')#Fengun
        pltobj.axvspan(1690e6,1690e6, alpha=0.3, color='grey')#Meteosat
        pltobj.axvspan(1699e6,1699e6, alpha=0.3, color='grey')#Meteosat
        pltobj.axvspan(1702e6,1702e6, alpha=0.3, color='grey')#Fengyun
        pltobj.axvspan(1705e6,1706e6, alpha=0.3, color='grey')#Meteosat
        pltobj.axvspan(1709e6,1709e6, alpha=0.3, color='grey')#Fengun
        pltobj.axvspan(1501e6,1570e6, alpha=0.3, color='blue')#Inmarsat
        pltobj.axvspan(1496e6,1585e6, alpha=0.3, color='blue')#Inmarsat
        pltobj.axvspan(1574e6,1576e6, alpha=0.3, color='blue')#Inmarsat
        pltobj.axvspan(1509e6,1572e6, alpha=0.3, color='blue')#Inmarsat
        pltobj.axvspan(1574e6,1575e6, alpha=0.3, color='blue')#Inmarsat
        pltobj.axvspan(1512e6,1570e6, alpha=0.3, color='blue')#Thuraya
        pltobj.axvspan(1450e6,1498e6, alpha=0.3, color='red')#Afristar
        pltobj.axvspan(1652e6,1694e6, alpha=0.2, color='red')#Afristar
        pltobj.axvspan(1542e6,1543e6, alpha=0.3, color='cyan')#Express AM1
        pltobj.axvspan(1554e6,1554e6, alpha=0.3, color='cyan')#Express AM 44
        pltobj.axvspan(1190e6,1215e6, alpha=0.3, color='green')#Galileo
        pltobj.axvspan(1260e6,1300e6, alpha=0.3, color='green')#Galileo
        pltobj.axvspan(1559e6,1591e6, alpha=0.3, color='green')#Galileo
        pltobj.axvspan(1544e6,1545e6, alpha=0.3, color='green')#Galileo
        pltobj.axvspan(1190e6,1217e6, alpha=0.3, color='green')#Beidou
        pltobj.axvspan(1258e6,1278e6, alpha=0.3, color='green')#Beidou
        pltobj.axvspan(1559e6,1563e6, alpha=0.3, color='green')#Beidou  
        pltobj.axvspan(1555e6,1596e6, alpha=0.3, color='green')#GPS L1  1555 -> 1596 
        pltobj.axvspan(1207e6,1238e6, alpha=0.3, color='green')#GPS L2  1207 -> 1248 
        pltobj.axvspan(1378e6,1384e6, alpha=0.3, color='green')#GPS L3  
        pltobj.axvspan(1588e6,1615e6, alpha=0.3, color='green')#GLONASS  1588 -> 1615 L1
        pltobj.axvspan(1232e6,1259e6, alpha=0.3, color='green')#GLONASS  1232 -> 1259 L2
        pltobj.axvspan(1616e6,1630e6, alpha=0.3, color='grey')#IRIDIUM
    if not extra is None:
        for i in xrange(extra.shape[0]):
            pltobj.axvspan(extra[i]-channelwidth/2,extra[i]+channelwidth/2, alpha=0.1, color='Maroon')


class sumthreshold_flagger():
    def __init__(self,background_iterations=2, spike_width_time=10, spike_width_freq=10, outlier_sigma=4.0, background_reject=2.0, window_size_auto=[1,3,5,7,9,11,25], \
                 window_size_cross=[1,3,5,7,9,11,25], average_time=1, average_freq=1, debug=False):
        self.background_iterations=background_iterations
        self.spike_width_time=spike_width_time
        self.spike_width_freq=spike_width_freq
        self.outlier_sigma=outlier_sigma
        self.background_reject=background_reject
        self.window_size_auto=window_size_auto
        self.window_size_cross=window_size_cross
        self.average_time=average_time
        self.average_freq=average_freq
        self.debug=debug
        #Internal parameters
        #Fraction of data flagged to extend flag to all data
        self.flag_all_time_frac = 0.5
        self.flag_all_freq_frac = 0.6
        #Extend size of flags in time and frequency
        self.time_extend = 3
        self.freq_extend = 3
        #Decrease outlier_sigma by this fraction for cross-correlations
        self.threshold_decrease_cross = 0.8
        #Falloff exponent for sumthreshold
        self.rho = 1.3


    def get_flags(self,data,flags=None,blarray=None,num_cores=6):
        if self.debug: start_time=time.time()
        #Move the baseline axis to the front of data
        in_data = np.rollaxis(data,-1)
        if flags is not None:
            in_flags = np.rollaxis(flags,-1)
        else:
            in_flags = np.repeat(None,in_data.shape[0])
        if blarray is None:
            blarray = np.repeat(None,in_data.shape[0])
        p=mp.ProcessingPool(num_cores)
        derived_flags=p.map(self._detect_spikes_sumthreshold,in_data,in_flags,blarray)
        p.clear()
        if self.debug: 
            end_time=time.time()
            print "TOTAL SCAN TIME: %f"%((end_time-start_time)/60.0)
        return np.rollaxis(np.array(derived_flags),0,3)

    def _average(self,data,flags):
        #Only works if self.average_time and self.average_freq divide into data.shape
        new_time_axis = data.shape[0]//self.average_time
        new_freq_axis = data.shape[1]//self.average_freq
        bin_area = self.average_time*self.average_freq
        avg_data = data.reshape(new_time_axis,self.average_time,new_freq_axis,self.average_freq)
        avg_flags = flags.reshape(new_time_axis,self.average_time,new_freq_axis,self.average_freq)
        avg_data = np.nansum(np.nansum(avg_data*(~avg_flags),axis=3),axis=1)
        avg_flags = np.nansum(np.nansum(avg_flags,axis=3),axis=1)
        avg_data /= (bin_area - avg_flags)
        avg_flags = (avg_flags == bin_area)
        return avg_data, avg_flags

    def _detect_spikes_sumthreshold(self,in_data,in_flags,bline):
        if self.debug: start_time=time.time()
        data = np.copy(in_data)
        #Create flags array
        if in_flags is None:
            flags = np.zeros(data.shape, dtype=np.bool)
        else:
            flags = np.copy(in_flags)
        if (self.average_time > 1) or (self.average_freq > 1):
            data, flags = self._average(data,flags)
        if bline is None or bline[0][:-1] == bline[1][:-1]:
            #Auto-Correlation.
            filtered_data = getbackground(data,in_flags=flags,fine_iterations=self.background_iterations,spike_width_time=self.spike_width_time, \
                                            spike_width_freq=self.spike_width_freq,reject_threshold=self.background_reject,median_precision=8,interp_nonfinite=False)
            #Use the auto correlation window function
            window_bl = self.window_size_auto
            this_sigma = self.outlier_sigma
        else:
            #Cross-Correlation.
            filtered_data = getbackground(data,in_flags=flags,fine_iterations=self.background_iterations,spike_width_time=self.spike_width_time, \
                                            spike_width_freq=self.spike_width_freq,reject_threshold=self.background_reject,median_precision=8,interp_nonfinite=False)
            #Use the cross correlation window function
            window_bl = self.window_size_cross
            # Can lower the threshold a little for cross correlations
            this_sigma = self.outlier_sigma * self.threshold_decrease_cross
        if self.debug: back_time=time.time()
        flags = flags | ~np.isfinite(filtered_data)
        #Subtract background
        av_dev = data-filtered_data
        #Sumthershold along time axis
        flags = self._sumthreshold(av_dev,flags,0,window_bl,this_sigma)
        #Sumthreshold along frequency axis
        flags = self._sumthreshold(av_dev,flags,1,window_bl,this_sigma)
        #Extend flags by 2 pixel in freq and time
        flags = ndimage.convolve1d(flags, [True]*self.time_extend, axis=1, mode='reflect')
        flags = ndimage.convolve1d(flags, [True]*self.freq_extend, axis=0, mode='reflect')
        #Flag all freqencies and times if too much is flagged.
        flags[:,np.where(np.sum(flags,dtype=np.float,axis=0)/flags.shape[0] > self.flag_all_time_frac)[0]]=True
        flags[np.where(np.sum(flags,dtype=np.float,axis=1)/flags.shape[1] > self.flag_all_freq_frac)]=True
        flags=np.repeat(np.repeat(flags,self.average_freq,axis=1),self.average_time,axis=0)

        if self.debug:
            end_time=time.time()
            #plot_waterfall(av_dev,flags)
            print "%s: Shape %d x %d, BG Time %f, ST Time %f, Tot Time %f"%(bline,data.shape[0],data.shape[1],back_time-start_time, end_time-back_time, end_time-start_time)
        #plot_waterfall(data,flags)
        return flags


    def _sumthreshold(self,input_data,flags,axis,window_bl,sigma):
        sd_mask = (input_data==0.)|(flags)
        #Get standard deviations along the axis using MAD
        estm_stdev = 1.4826 * np.ma.median(np.ma.masked_array(np.abs(input_data),mask=sd_mask),axis=axis)
        # Identify initial outliers (again based on normal assumption), and replace them with local median
        threshold = sigma * estm_stdev
        for window in window_bl:
            if window>input_data.shape[axis]: break
            #Set up 'this_data' from the averaged background subtracted buffer
            bl_data = input_data.copy()
            #The threshold for this iteration is calculated from the initial threshold
            #using the equation from Offringa (2010).
            thisthreshold = np.expand_dims(threshold / pow(self.rho,(math.log(window)/math.log(2.0))), axis).repeat(bl_data.shape[axis],axis=axis)
            #Set already flagged values to be the value of this threshold
            bl_data = np.where(flags,thisthreshold,bl_data)
            #Calculate a rolling average array from the data with a windowsize for this iteration
            avgarray = running_mean(bl_data, window, axis=axis)
            #Work out the flags from the convolved data using the current threshold.
            #Flags are padded with zeros to ensure the flag array (derived from the convolved data)
            #has the same dimension as the input data.
            this_flags = np.abs(avgarray) > np.expand_dims(np.take(thisthreshold,0,axis),axis)
            #Convolve the flags to be of the same width as the current window.
            convwindow = np.ones(window, dtype=np.bool)
            this_flags = np.apply_along_axis(np.convolve, axis, this_flags, convwindow)
            #"OR" the flags with the flags from the previous iteration.
            flags = flags | this_flags
        return flags


def detect_spikes_mad(data,blarray=None,spike_width=20,outlier_sigma=3):
    """
    FUNCTION :  detect_spikes_mad
    Given an array "data" from a baseline determine flags using the "median absolute deviation"
    method. The data is median filtered (with a kernel defined by "spike_width")
    to find a background and then rfi spikes are found by finding peaks that are
    "outlier_sigma" from the median of the absolute values of the background subtracted data.
    Parameters
    ----------
    data : array-like
        An N-dimensional numpy array containing the data to flag
    blarray : CorrProdRef object
        Baseline labels used to determine if the 
        baseline index is an auto- or a cross- correlation.
    spike_width : integer
        The width of the median filter and the gaps between knots in the spline fit.
    outlier_sigma : float
        The number of sigma in the first iteration of the sumthreshold method.
    """    
    flags = np.zeros_like(data, dtype=np.uint8)

    for bl_index in range(data.shape[-1]):
        spectral_data = np.abs(data[:,bl_index])
        kernel_size = 2 * max(int(spike_width), 0) + 1
        # Medfilt now seems to upcast 32-bit floats to doubles - convert it back to floats...
        #filtered_data = np.asarray(signal.medfilt(spectral_data, kernel_size), spectral_data.dtype)     
        filtered_data =  np.median(rolling_window(spectral_data, kernel_size,pad=True),axis=-1)
        # The deviation is measured relative to the local median in the signal
        abs_dev = np.abs(spectral_data - filtered_data)
        # Calculate median absolute deviation (MAD)
        med_abs_dev = np.median(abs_dev[abs_dev>0])
        #med_abs_dev = signal.medfilt(abs_dev, kernel)
        # Assuming normally distributed deviations, this is a robust estimator of the standard deviation
        estm_stdev = 1.4826 * med_abs_dev
        # Identify outliers (again based on normal assumption), and replace them with local median
        #outliers = ( abs_dev > self.n_sigma * estm_stdev)
        #print outliers
        # Identify only positve outliers
        outliers = (spectral_data - filtered_data > outlier_sigma*estm_stdev)
        flags[:,bl_index] = outliers
        # set appropriate flag bit for detected RFI
    
    return flags


def detect_spikes_median(data,blarray=None,spike_width=10,outlier_sigma=11.0):
    """
    FUNCTION :  detect_spikes_median
    Simple RFI flagging through thresholding.
    Given an array "data" from a baseline determine flags using a simple median filter.
    Trivial thresholder that looks for n sigma deviations from the average
    of the supplied frame.
    Parameters
    ----------
    data : array-like
        An N-dimensional numpy array containing the data to flag
    blarray : CorrProdRef object
        Baseline labels used to determine if the 
        baseline index is an auto- or a cross- correlation.
        This is a dummy varaible
    spike_width : integer
        The width of the median filter and the gaps between knots in the spline fit.
    outlier_sigma : float
        The number of sigma in the first iteration of the sumthreshold method.
    """
    flags = np.zeros(list(data.shape), dtype=np.uint8)
    for bl_index in xrange(data.shape[-1]):
        spectral_data = data[...,bl_index]
        #spectral_data = np.atleast_1d(spectral_data)
        kernel_size=spike_width
        filtered_data =  np.median(rolling_window(spectral_data, kernel_size,pad=True),axis=-1)
        # The deviation is measured relative to the local median in the signal
        abs_dev = spectral_data - filtered_data
        outliers = (abs_dev > np.std(abs_dev)*2.3)# TODO outlier_sigma pram
        flags[...,bl_index] = outliers
    return flags

def rolling_window(a, window,axis=-1,pad=False,mode='reflect',**kargs):
    """
     This function produces a rolling window shaped data with the rolled data in the last col
        a      :  n-D array of data  
        window : integer is the window size
        axis   : integer, axis to move the window over
                 default is the last axis.
        pad    : {Boolean} Pad the array to the origanal size
        mode : {str, function} from the function numpy.pad
        One of the following string values or a user supplied function.
        'constant'      Pads with a constant value.
        'edge'          Pads with the edge values of array.
        'linear_ramp'   Pads with the linear ramp between end_value and the
                        array edge value.
        'maximum'       Pads with the maximum value of all or part of the
                        vector along each axis.
        'mean'          Pads with the mean value of all or part of the
                      con  vector along each axis.
        'median'        Pads with the median value of all or part of the
                        vector along each axis.
        'minimum'       Pads with the minimum value of all or part of the
                        vector along each axis.
        'reflect'       Pads with the reflection of the vector mirrored on
                        the first and last values of the vector along each
                        axis.
        'symmetric'     Pads with the reflection of the vector mirrored
                        along the edge of the array.
        'wrap'          Pads with the wrap of the vector along the axis.
                        The first values are used to pad the end and the
                        end values are used to pad the beginning.
        <function>      of the form padding_func(vector, iaxis_pad_width, iaxis, **kwargs)
                        see numpy.pad notes
        **kargs are passed to the function numpy.pad
        
    Returns:
        an array with shape = np.array(a.shape+(window,))
        and the rolled data on the last axis
        
    Example:
        import numpy as np
        data = np.random.normal(loc=1,scale=np.sin(5*np.pi*np.arange(10000).astype(float)/10000.)+1.1, size=10000)
        stddata = rolling_window(data, 400).std(axis=-1)
    """
    if axis == -1 : axis = len(a.shape)-1 
    if pad :
        pad_width = []
        for i in xrange(len(a.shape)):
            if i == axis: 
                pad_width += [(window//2,window//2 -1 +np.mod(window,2))]
            else :  
                pad_width += [(0,0)] 
        a = np.pad(a,pad_width=pad_width,mode=mode,**kargs)
    a1 = np.swapaxes(a,axis,-1) # Move target axis to last axis in array
    shape = a1.shape[:-1] + (a1.shape[-1] - window + 1, window)
    strides = a1.strides + (a1.strides[-1],)
    return np.lib.stride_tricks.as_strided(a1, shape=shape, strides=strides).swapaxes(-2,axis) # Move original axis to 


def detect_spikes_orig(data, axis=0, spike_width=2, outlier_sigma=11.0):
    """
    Detect and Remove outliers from data, replacing them with a local median value.

    The data is median-filtered along the specified axis, and any data values
    that deviate significantly from the local median is is marked as outlier.

    Parameters
    ----------
    data : array-like
        N-dimensional numpy array containing data to clean
    axis : int, optional
        Axis along which to perform median, between 0 and N-1
    spike_width : int, optional
        Spikes with widths up to this limit (in samples) will be removed. A size
        of <= 0 implies no spike removal. The kernel size for the median filter
        will be 2 * spike_width + 1.
    outlier_sigma : float, optional
        Multiple of standard deviation that indicates an outlier

    Returns
    -------
    cleaned_data : array
        N-dimensional numpy array of same shape as original data, with outliers
        removed

    Notes
    -----
    This is very similar to a *Hampel filter*, also known as a *decision-based
    filter* or three-sigma edit rule combined with a Hampel outlier identifier.

    .. todo::

       TODO: Make this more like a Hampel filter by making MAD time-variable too.

    """
    flags = np.zeros(data.shape, dtype='int32')#making sure that the data is already 1-D
    spectral_data = np.atleast_1d(data)
    kernel_size = 2 * max(int(spike_width), 0) + 1
    # Median filter data along the desired axis, with given kernel size
    kernel = np.ones(spectral_data.ndim, dtype='int32')
    kernel[axis] = kernel_size
    # Medfilt now seems to upcast 32-bit floats to doubles - convert it back to floats...
    #filtered_data = np.asarray(signal.medfilt(spectral_data, kernel), spectral_data.dtype)
    filtered_data =  np.median(rolling_window(spectral_data, kernel_size,pad=True),axis=-1)
    
    # The deviation is measured relative to the local median in the signal
    abs_dev = np.abs(spectral_data - filtered_data)
    # Calculate median absolute deviation (MAD)
    med_abs_dev = np.expand_dims(np.median(abs_dev[abs_dev>0],axis), axis)
    #med_abs_dev = signal.medfilt(abs_dev, kernel)
    # Assuming normally distributed deviations, this is a robust estimator of the standard deviation
    estm_stdev = 1.4826 * med_abs_dev
    # Identify outliers (again based on normal assumption), and replace them with local median
    #outliers = ( abs_dev > self.n_sigma * estm_stdev)
    # Identify only positve outliers
    outliers = (spectral_data - filtered_data > outlier_sigma*estm_stdev)
    # assign as my cols to flags as outliers has.
    flags[...] = outliers[...]
    #return flags
    return flags

##############################
# End of RFI detection routines
##############################
def get_flag_stats(h5, flags=None, flags_to_show=None, norm_spec=None):
    """
    Given a katdal object, remove a dc offset for each record
    (ignoring severe spikes) then obtain an average spectrum of
    all of the scans in the data.
    Return the average spectrum with dc offset removed and the number of times
    each channel is flagged (flags come optionally from 'flags' else from the 
    flags in the input katdal object). Optinally provide a 
    spectrum (norm_spec) to divide into the calculated bandpass.
    """

    sumarray=np.zeros((h5.shape[1],h5.shape[2]))
    weightsum=np.zeros((h5.shape[1],h5.shape[2]),dtype=np.int)
    if flags is None:
        flags = h5.flags(flags_to_show)
    for num,thisdata in enumerate(h5.vis):
        #Extract flags
        thisflag = flags[num][0]
        #Extract pols
        thisdata = np.abs(thisdata[0,:])
        # normalise if defined
        if norm_spec is not None: thisdata /= norm_spec
        #Get DC height (median rather than mean is more robust...
        offset = np.ma.median(np.ma.MaskedArray(thisdata,mask=thisflag,fillvalue=1.0),axis=0)
        #Remove the DC height
        weights = (~thisflag).astype(np.int)
        thisdata = thisdata/offset.filled()
        weightsum += weights
        #Sum the data for this target
        sumarray = sumarray + thisdata*weights.astype(np.float)
    averagespec = sumarray/(weightsum.astype(np.float))
    flagfrac = 1. - (weightsum.astype(np.float)/h5.shape[0].astype(np.float))
    return {'spectrum': averagespec, 'numrecords_tot': h5.shape[0], 'flagfrac': flagfrac, 'channel_freqs': h5.channel_freqs, 'dump_period': h5.dump_period, 'corr_products': h5.corr_products}


def plot_flag_data(label,hspectrum,hflagfrac,vspectrum,vflagfrac,freqs,pdf):
    """
    Produce a plot of the average spectrum in H and V 
    after flagging and attach it to the pdf output.
    Also show fraction of times flagged per channel.
    """
    from katsdpscripts import git_info

    repo_info = git_info() 

    #Set up the figure
    fig = plt.figure(figsize=(8.3,11.7))
    plt.suptitle(label,fontsize=14)
    outer_grid = gridspec.GridSpec(2,1)
    spectrum = {'HH': hspectrum, 'VV': vspectrum}
    flagfrac = {'HH': hflagfrac, 'VV': vflagfrac}
    for num,pol in enumerate(['HH','VV']):
        inner_grid = gridspec.GridSpecFromSubplotSpec(2, 1, subplot_spec=outer_grid[num-1], hspace=0.0)
        #Plot the spectrum for each target
        ax1 = plt.subplot(inner_grid[0])
        ax1.text(0.01, 0.90,repo_info, horizontalalignment='left',fontsize=10,transform=ax1.transAxes)
        ax1.set_title(pol +' polarisation')
        plt.plot(freqs,spectrum[pol])
        plot_RFI_mask(ax1)
        ticklabels=ax1.get_xticklabels()
        plt.setp(ticklabels,visible=False)
        ticklabels=ax1.get_yticklabels()
        plt.setp(ticklabels,visible=False)
        plt.xlim((min(freqs),max(freqs)))
        plt.ylabel('Mean amplitude\n(arbitrary units)')
        #Plot the average flags
        ax = plt.subplot(inner_grid[1],sharex=ax1)
        plt.plot(freqs,flagfrac[pol],'r-')
        plt.ylim((0.,1.))
        plot_RFI_mask(ax)
        plt.xlim((min(freqs),max(freqs)))
        plt.ylabel('Fraction flagged')
        ticklabels=ax.get_yticklabels()
        #Convert ticks to MHZ
        ticks = ticker.FuncFormatter(lambda x, pos: '{:4.0f}'.format(x/1.e6))
        ax.xaxis.set_major_formatter(ticks)
        plt.xlabel('Frequency (Hz)')
    pdf.savefig(fig)
    plt.close('all')

def plot_waterfall_subsample(visdata, flagdata, freqs=None, times=None, label='', resolution=300):
    """
    Make a waterfall plot from visdata with flags overplotted. 
    """
<<<<<<< HEAD
    from git_info import git_info, get_git_path
    from datetime import datetime as dt
    import matplotlib.dates as mdates
=======
    from katsdpscripts import git_info
>>>>>>> 266459dd

    repo_info = git_info()

    fig = plt.figure(figsize=(8.3,11.7))
    ax = plt.subplot(111)
    ax.set_title(label)
    ax.text(0.01, 0.02,repo_info, horizontalalignment='left',fontsize=10,transform=ax.transAxes)
    display_limits = ax.get_window_extent()
    if freqs is None: freqs=range(0,visdata.shape[1])
    #300dpi, and one pixel per desired data-point
    #in pixels at 300dpi
    display_width = display_limits.width * resolution/72.
    display_height = display_limits.height * resolution/72.
    x_step = max(int(visdata.shape[1]/display_width), 1)
    y_step = max(int(visdata.shape[0]/display_height), 1)
    x_slice = slice(0, -1, x_step)
    y_slice = slice(0, -1, y_step)
    data = np.abs(visdata[y_slice,x_slice][...,0])
    flags = flagdata[y_slice,x_slice][...,0]
    plotflags = np.zeros(flags.shape[0:2]+(4,))
    plotflags[:,:,0] = 1.0
    plotflags[:,:,3] = flags
    if times is None:
        starttime = 0
        endtime = visdata.shape[0]
    else:
        starttime = mdates.date2num(dt.fromtimestamp(times[0]))
        endtime = mdates.date2num(dt.fromtimestamp(times[-1]))
    kwargs = {'aspect' : 'auto', 'origin' : 'lower', 'interpolation' : 'none', 'extent' : (freqs[0],freqs[-1], starttime, endtime)}
    image = ax.imshow(data,**kwargs)
    image.set_cmap('Greys')
    ax.imshow(plotflags,alpha=0.5,**kwargs)
    ampsort = np.sort(data[(data>0.0) | (~flags)], axis=None)
    arrayremove = int(len(ampsort)*(1.0 - 0.80)/2.0)
    lowcut,highcut = ampsort[arrayremove],ampsort[-(arrayremove+1)]
    image.norm.vmin = lowcut
    image.norm.vmax = highcut
    plt.xlim((min(freqs),max(freqs)))
    if times is not None:
        ax.yaxis_date()
        plt.gca().yaxis.set_major_formatter(mdates.DateFormatter('%H:%M'))
        plt.ylabel('Time (SAST)')
    else:
        plt.ylabel('Time (Dumps)')
    #Convert ticks to MHZ
    ticks = ticker.FuncFormatter(lambda x, pos: '{:4.0f}'.format(x/1.e6))
    ax.xaxis.set_major_formatter(ticks)
    plt.xlabel('Frequency (Hz)')
    return(fig)


def plot_waterfall(visdata,flags=None,channel_range=None,output=None):
    fig = plt.figure(figsize=(8.3,11.7))
    data=np.squeeze(np.abs(visdata[:,:]))
    if channel_range is None:
        channel_range=[0,visdata.shape[1]]
    kwargs={'aspect' : 'auto', 'origin' : 'lower', 'interpolation' : 'none', 'extent' : (channel_range[0],channel_range[1], -0.5, data.shape[0] - 0.5)}
    image=plt.imshow(data,**kwargs)
    image.set_cmap('Greys')
    #flagimage=plt.imshow(flags[:,:,0],**kwargs)
    #Make an array of RGBA data for the flags (initialize to alpha=0)
    if flags is not None:
        plotflags = np.zeros(flags.shape[0:2]+(4,))
        plotflags[:,:,0] = 1.0
        plotflags[:,:,3] = flags[:,:]
        plt.imshow(plotflags,alpha=0.5,**kwargs)
    else: 
        flags=np.zeros_like(data,dtype=np.bool)
    ampsort=np.sort(data[(data>0.0) | (~flags)],axis=None)
    arrayremove = int(len(ampsort)*(1.0 - 0.90)/2.0)
    lowcut,highcut = ampsort[arrayremove],ampsort[-(arrayremove+1)]
    image.norm.vmin = lowcut
    image.norm.vmax = highcut
    plt.xlabel('Frequency (MHz)')
    plt.ylabel('Time')
    if output==None:
        plt.show()
    else:
        plt.savefig(output)

def generate_flag_table(input_file,output_root='.',static_flags=None,use_file_flags=True,outlier_sigma=4.5,width_freq=4.0,width_time=30.0,max_scan=2000,write_into_input=False,speedup=True,debug=False):
    """
    Flag the visibility data in the h5 file ignoring the channels specified in 
    static_flags, and the channels already flagged if use_file_flags=True.

    This will write a list of flags per scan to the output h5 file or overwrite 
    the flag table in the input file if write_into_input=True
    """

    cpu_count=mp.cpu_count()

    start_time=time.time()
    if write_into_input:
        output_file = os.path.join(output_root,input_file.split('/')[-1])
        if not os.path.exists(output_file):
            shutil.copy(input_file,output_root)
        elif not os.path.samefile(input_file,output_file):
            shutil.copy(input_file,output_root)
        h5 = katdal.open(os.path.join(output_file),mode='r+')
    else:
        h5 = katdal.open(input_file)
        basename = os.path.join(output_root,os.path.splitext(input_file.split('/')[-1])[0]+'_flags')
        outfile=h5py.File(basename+'.h5','w')
    
    #Read static flags from pickle
    if static_flags:
        sff = open(static_flags)
        static_flags = pickle.load(sff)
        sff.close()
    else:
        #Create dummy static flag array if no static flags are specified. 
        static_flags=np.zeros(h5.shape[1],dtype=np.bool)

    #Set up the mask for broadcasting
    if static_flags is not None:
        mask_array = static_flags[np.newaxis,:,np.newaxis]
    else:
        mask_array = np.zeros((1,h5.vis.shape[1],1),dtype=np.bool)

    #Set up empty flag table
    final_flags = np.zeros(h5._flags.shape,dtype=np.uint8)

    #Shall we speed up the flagging
    freq_length = h5.shape[1]
    average_freq = 2 if (freq_length > 18000) and speedup else 1

    #Convert spike width from frequency and time to channel and dump for the flagger.
    width_freq_channel = int(width_freq*1.e6/h5.channel_width/average_freq)
    width_time_dumps = int(width_time/h5.dump_period)

    #loop through scans
    num_bl = h5.shape[-1]
    cores_to_use = min(num_bl, (cpu_count+1)//2)

    #Are we KAT7 or RTS
    if h5.inputs[0][0]=='m':
        #RTS
        flagger = sumthreshold_flagger(outlier_sigma=outlier_sigma,spike_width_freq=width_freq_channel,spike_width_time=width_time_dumps,average_freq=average_freq,debug=debug)
        cut_chans = h5.shape[1]//20
        freq_range = slice(cut_chans,h5.shape[1]-cut_chans)
    else:
        #kat-7
        flagger = sumthreshold_flagger(outlier_sigma=outlier_sigma,background_reject=4.0,spike_width_freq=width_freq_channel,spike_width_time=width_time_dumps,average_freq=average_freq,debug=debug)
        cut_chans = h5.shape[1]//7
        freq_range = slice(cut_chans,h5.shape[1]-cut_chans)
    for scan, state, target in h5.scans():
        #Take slices through scan if it is too large for memory
        if h5.shape[0]>max_scan:
            scan_slices = [slice(i,i+max_scan,1) for i in range(0,h5.shape[0],max_scan)]
            scan_slices[-1] = slice(scan_slices[-1].start,h5.shape[0],1)
        else:
            scan_slices = [slice(0,h5.shape[0])]
        #loop over slices
        for this_slice in scan_slices:
            this_data = np.abs(h5.vis[this_slice,:,:])
            if use_file_flags:
                file_flags = h5.flags('detected_rfi')[this_slice,:,:]
            else:
                file_flags = np.zeros(this_data.shape,dtype=np.bool)
            #Construct a masked array with flags removed
            mask_flags = np.zeros(file_flags.shape,dtype=np.bool)
            #Broadcast the channel mask to the same shape as this_flags
            mask_flags[:] = mask_array

            #OR the mask flags with the flags already in the h5 file
            this_flags = file_flags | mask_flags
	
            detected_flags = flagger.get_flags(this_data[:,freq_range],this_flags[:,freq_range],blarray=h5.corr_products,num_cores=cores_to_use)
            #Flags are 8 bit:
            #1: 'reserved0' 
            #2: 'static' 
            #3: 'cam' 
            #4: 'reserved3' 
            #5: 'detected_rfi' 
            #6: 'predicted_rfi' 
            #7: 'cal_rfi' 
            #8: 'reserved7'
            #Always copy 'detected_rfi' from file into all_flags
            all_flags = np.zeros(this_data.shape+(8,),dtype=np.uint8)
            all_flags[...,1] = mask_flags
            all_flags[:,freq_range,:,6] = detected_flags
            all_flags[...,4] = h5.flags('detected_rfi')[this_slice,:,:]

            all_flags=np.packbits(all_flags,axis=3).squeeze()
            final_flags[h5.dumps[this_slice],:,0:all_flags.shape[-1]]=all_flags
    if write_into_input:
        h5._flags[:] = final_flags[:]
        h5.file.close()
    else:
        outfile.create_dataset('flags',data=final_flags)
        outfile.create_dataset('corr_products',data=h5.corr_products)
        outfile.close()
    print "Flagging processing time: %4.1f minutes."%((time.time() - start_time)/60.0)
    return

def generate_rfi_report(input_file,input_flags=None,flags_to_show=None,output_root='.',antenna=None,targets=None,time_range=None,freq_chans=None,do_cross=True):
    """
    Create an RFI report- store flagged spectrum and number of flags in an output h5 file
    and produce a pdf report.

    Inputs
    ======
    input_file - input h5 filename
    input_flags - input h5 flags; will overwrite flags in h5 file- h5 file in format returnd from generate_flag_table
    flags_to_show - select which flag bits to plot. (None=all flags)
    output_root - directory where output is to be placed - defailt cwd
    antenna - which antenna to produce report on - default all in file
    targets - which target to produce report on - default all
    time_range - Time range of input file to report. sequence of 2 (Start_time,End_time)
                Format: 'YYYY-MM-DD HH:MM:SS.SSS', katpoint.Target or ephem.Date object or float in UTC seconds since Unix epoch
    freq_chans - which frequency channels to work on format - <start_chan>,<end_chan> default - 90% of bandpass
    """

    h5 = katdal.open(input_file)

    #Get the selected antenna or default to first file antenna
    ants=antenna.split(',') if antenna else [ant.name for ant in h5.ants]

    #Frequency range
    num_channels = len(h5.channels)

    if input_flags is not None:
        input_flags = h5py.File(input_flags)
        h5._flags = input_flags['flags']

    if freq_chans is None:
        # Default is drop first and last 5% of the bandpass
        start_chan = num_channels//20
        end_chan   = num_channels - start_chan
    else:
        start_chan = int(freq_chans.split(',')[0])
        end_chan = int(freq_chans.split(',')[1])
    chan_range = range(start_chan,end_chan+1)

    if time_range is None:
        time_range = (h5.timestamps[0], h5.timestamps[-1],)

    for ant in ants:
        # Set up the output file
        basename = os.path.join(output_root,os.path.splitext(input_file.split('/')[-1])[0]+'_' + ant + '_RFI')
        pdf = PdfPages(basename+'.pdf')

        if targets is None: targets = h5.catalogue.targets 

        #Set up the output data dictionary
        data_dict = {}

        # Loop through targets
        for target in targets:
            h5.select()
            #Get the target name if it is a target object
            if isinstance(target, katpoint.Target):
                target = target.name
            #Extract target and time range from file
            h5.select(targets=target,timerange=time_range,scans='~slew',ants=ant)
            if h5.shape[0]==0:
                print 'No data to process for .' + target

            #Extract desired flags
            data_dict[target]=get_flag_stats(h5,flags_to_show=flags_to_show)
            h5.select(channels=chan_range)

            label = 'Flag info for Target: ' + target + ', Antenna: ' + ant +', '+str(data_dict[target]['numrecords_tot'])+' records'
            #Get index of HH and VV data
            hh_index=np.all(h5.corr_products==ant+'h',axis=1)
            vv_index=np.all(h5.corr_products==ant+'v',axis=1)
            plot_flag_data(label,data_dict[target]['spectrum'][chan_range][:,hh_index],data_dict[target]['flagfrac'][chan_range][:,hh_index], \
                            data_dict[target]['spectrum'][chan_range][:,vv_index],data_dict[target]['flagfrac'][chan_range][:,vv_index],h5.channel_freqs,pdf)
            for pol in ['HH','VV']:
                h5.select(ants=ant,pol=pol)
                fig=plot_waterfall_subsample(h5.vis,h5.flags(flags_to_show),h5.channel_freqs,None,label+'\n'+pol+' polarisation')
                pdf.savefig(fig)
            plt.close('all')

        #Reset the selection
        h5.select()
        h5.select(timerange=time_range,ants=ant)

        # Do calculation for all the data and store in the dictionary
        data_dict['all_data']=get_flag_stats(h5,flags_to_show=flags_to_show)
        h5.select(channels=chan_range)

        #Plot the flags for all data in the file
        label = 'Flag info for all data, Antenna: ' + ant +', '+str(data_dict['all_data']['numrecords_tot'])+' records'
        #Get index of HH and VV data
        hh_index=np.all(h5.corr_products==ant+'h',axis=1)
        vv_index=np.all(h5.corr_products==ant+'v',axis=1)
        plot_flag_data(label,data_dict['all_data']['spectrum'][chan_range,hh_index],data_dict['all_data']['flagfrac'][chan_range,hh_index], \
                        data_dict['all_data']['spectrum'][chan_range,vv_index],data_dict['all_data']['flagfrac'][chan_range,vv_index],h5.channel_freqs,pdf)
        for pol in ['HH','VV']:
            h5.select(ants=ant,pol=pol)
            fig=plot_waterfall_subsample(h5.vis,h5.flags(flags_to_show),h5.channel_freqs,h5.timestamps,label+'\n'+pol+' polarisation')
            pdf.savefig(fig)
        plt.close('all')

        #Output to h5 file
        outfile=h5py.File(basename+'.h5','w')
        for targetname, targetdata in data_dict.iteritems():
            #Create a group in the h5 file corresponding to the target
            grp=outfile.create_group(targetname)
            #populate the group with the data
            for datasetname, data in targetdata.iteritems(): grp.create_dataset(datasetname,data=data)
        outfile.close()

        #close the plot
        pdf.close()

    #Report cross correlations if requested
    all_blines = [','.join(pair) for pair in itertools.combinations(ants,2) if do_cross]

    for bline in all_blines:
        # Set up the output file
        basename = os.path.join(output_root,os.path.splitext(input_file.split('/')[-1])[0]+'_' + bline + '_RFI')
        pdf = PdfPages(basename+'.pdf')

        if targets is None: targets = h5.catalogue.targets 

        #Set up the output data dictionary
        data_dict = {}

        # Loop through targets
        for target in targets:
            h5.select()
            #Get the target name if it is a target object
            if isinstance(target, katpoint.Target):
                target = target.name
            #Extract target from file
            h5.select(targets=target,timerange=time_range,scans='~slew',ants=bline,corrprods='cross')
            if h5.shape[0]==0:
                print 'No data to process for ' + target
                continue
            #Extract desired flags
            data_dict[target]=get_flag_stats(h5,flags_to_show=flags_to_show)
            h5.select(channels=chan_range)
            #Get HH and VV cross pol indices
            hh_index=np.all(np.char.endswith(h5.corr_products,'h'),axis=1)
            vv_index=np.all(np.char.endswith(h5.corr_products,'v'),axis=1)
            label = 'Flag info for Target: ' + target + ', Baseline: ' + bline +', '+str(data_dict[target]['numrecords_tot'])+' records'
            plot_flag_data(label,data_dict[target]['spectrum'][chan_range,hh_index],data_dict[target]['flagfrac'][chan_range,hh_index], \
                        data_dict[target]['spectrum'][chan_range,vv_index],data_dict[target]['flagfrac'][chan_range,vv_index],h5.channel_freqs,pdf)
            for pol in ['HH','VV']:
                h5.select(ants=bline,pol=pol,corrprods='cross')
                fig=plot_waterfall_subsample(h5.vis,h5.flags(flags_to_show),h5.channel_freqs,None,label+'\n'+pol+' polarisation')
                pdf.savefig(fig)
        #Reset the selection
        h5.select()
        h5.select(timerange=time_range,ants=bline,corrprods='cross')

        # Do calculation for all the data and store in the dictionary
        data_dict['all_data']=get_flag_stats(h5,flags_to_show=flags_to_show)
        h5.select(channels=chan_range)

        #Plot the flags for all data in the file
        hh_index=np.all(np.char.endswith(h5.corr_products,'h'),axis=1)
        vv_index=np.all(np.char.endswith(h5.corr_products,'v'),axis=1)
        label = 'Flag info for all data, Baseline: ' + bline +', '+str(data_dict['all_data']['numrecords_tot'])+' records'
        plot_flag_data(label,data_dict['all_data']['spectrum'][chan_range,hh_index],data_dict['all_data']['flagfrac'][chan_range,hh_index], \
                        data_dict['all_data']['spectrum'][chan_range,vv_index],data_dict['all_data']['flagfrac'][chan_range,vv_index],h5.channel_freqs,pdf)
        for pol in ['HH','VV']:
            h5.select(ants=bline,pol=pol,corrprods='cross')
            fig=plot_waterfall_subsample(h5.vis,h5.flags(flags_to_show),h5.channel_freqs,h5.timestamps,label+'\n'+pol+' polarisation')
            pdf.savefig(fig)
        
        #Output to h5 file
        outfile=h5py.File(basename+'.h5','w')
        for targetname, targetdata in data_dict.iteritems():
            #Create a group in the h5 file corresponding to the target
            grp=outfile.create_group(targetname)
            #populate the group with the data
            for datasetname, data in targetdata.iteritems(): grp.create_dataset(datasetname,data=data)
        outfile.close()

        #close the plot
        pdf.close()<|MERGE_RESOLUTION|>--- conflicted
+++ resolved
@@ -769,13 +769,9 @@
     """
     Make a waterfall plot from visdata with flags overplotted. 
     """
-<<<<<<< HEAD
-    from git_info import git_info, get_git_path
     from datetime import datetime as dt
     import matplotlib.dates as mdates
-=======
     from katsdpscripts import git_info
->>>>>>> 266459dd
 
     repo_info = git_info()
 
